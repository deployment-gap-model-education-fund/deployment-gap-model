"""Transform functions for local opposition data."""
from typing import Dict

import pandas as pd

from dbcp.transform.helpers import add_county_fips_with_backup_geocoding
from pudl.helpers import add_fips_ids as _add_fips_ids


def _extract_years(ser: pd.Series) -> pd.Series:
    """Extract year-like strings from text and summarize with min, max, count.

    The key assumption behind this is that all numbers 1990 - 2029 are interpreted as years
    Also, the purpose of these summaries is really to help users to assume
    earliest_year_mentioned means 'year enacted', which is not always true.

    Args:
        ser (pd.Series): string column with policy descriptions

    Returns:
        pd.Series: summary dataframe ready to pd.concat() with input series
    """
    years = ser.str.extractall(r"(?P<year>199\d|2[01][012]\d)").squeeze()
    years = pd.to_numeric(years)  # convert string years to ints

    summarized = years.groupby(level=0).agg(["min", "max", "count"])
    summarized = summarized.astype(pd.Int16Dtype())
    summarized.rename(
        columns={
            "min": "earliest_year_mentioned",
            "max": "latest_year_mentioned",
            "count": "n_years_mentioned",
        },
        inplace=True,
    )

    only_one_year = summarized.loc[:, "n_years_mentioned"] == 1
    summarized.loc[only_one_year, "latest_year_mentioned"] = pd.NA
    summarized = summarized.reindex(index=ser.index, fill_value=pd.NA)
    summarized.loc[:, "n_years_mentioned"].fillna(0, inplace=True)
    return summarized


def _transform_state_policy(state_policy_df: pd.DataFrame) -> pd.DataFrame:
    """Add FIPS codes and summarize years for state policies.

    Args:
        state_policy_df (pd.DataFrame): dataframe of state policies

    Returns:
        pd.DataFrame: dataframe of state policies with additional columns
    """
    state = _add_fips_ids(state_policy_df, county_col="policy").drop(
        columns="county_id_fips"
    )
    year_summaries = _extract_years(state.loc[:, "policy"])
    state = pd.concat([state, year_summaries], axis=1)
    state.rename(columns={"state": "raw_state_name"}, inplace=True)
    return state


def _transform_local_ordinances(local_ord_df: pd.DataFrame) -> pd.DataFrame:
    """Standardize locality names, add FIPS codes, and summarize years for local ordinances.

    Args:
        project_df (pd.DataFrame): dataframe of local ordinances

    Returns:
        pd.DataFrame: dataframe of local ordinances with additional columns
    """
    local = local_ord_df.copy()
    for col in local.columns:
        local.loc[:, col] = local.loc[:, col].str.strip()
    # remove straggling words in county names
    local.loc[:, "locality"] = local.loc[:, "locality"].str.replace(
        " Solar$| Wind$| Zoning Ordinance$", "", regex=True
    )
    # add fips codes to counties (but many names are cities)
    with_fips = add_county_fips_with_backup_geocoding(local, locality_col="locality")

    year_summaries = _extract_years(local["ordinance"])
    local = pd.concat([with_fips, year_summaries], axis=1)
<<<<<<< HEAD
    local.rename(columns={'locality': 'raw_locality_name',
                 'state': 'raw_state_name'}, inplace=True)
=======
    local.rename(
        columns={"locality": "raw_locality_name", "state": "raw_state_name"},
        inplace=True,
    )
>>>>>>> 1ac3e1be

    return local


def _transform_contested_projects(project_df: pd.DataFrame) -> pd.DataFrame:
    """Add FIPS codes and summarize years for contested projects.

    Args:
        project_df (pd.DataFrame): dataframe of contested projects

    Returns:
        pd.DataFrame: dataframe of contested projects with additional columns
    """
    proj = _add_fips_ids(project_df, county_col="description").drop(
        columns="county_id_fips"
    )
    year_summaries = _extract_years(proj.loc[:, "description"])
    proj = pd.concat([proj, year_summaries], axis=1)
    proj.rename(columns={"state": "raw_state_name"}, inplace=True)
    return proj


def transform(raw_dfs: Dict[str, pd.DataFrame]) -> Dict[str, pd.DataFrame]:
    """Transform local opposition data."""
    transform_funcs = {
        "state_policy": _transform_state_policy,
        "local_ordinance": _transform_local_ordinances,
        "contested_project": _transform_contested_projects,
    }
    transformed = {key: transform_funcs[key](raw_dfs[key]) for key in raw_dfs.keys()}
    return transformed<|MERGE_RESOLUTION|>--- conflicted
+++ resolved
@@ -80,15 +80,10 @@
 
     year_summaries = _extract_years(local["ordinance"])
     local = pd.concat([with_fips, year_summaries], axis=1)
-<<<<<<< HEAD
-    local.rename(columns={'locality': 'raw_locality_name',
-                 'state': 'raw_state_name'}, inplace=True)
-=======
     local.rename(
         columns={"locality": "raw_locality_name", "state": "raw_state_name"},
         inplace=True,
     )
->>>>>>> 1ac3e1be
 
     return local
 

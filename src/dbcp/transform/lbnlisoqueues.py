"""Functions to transform EIP Infrastructure tables."""

import logging
from typing import Dict, List

import numpy as np
import pandas as pd

from dbcp.transform.helpers import (
    add_county_fips_with_backup_geocoding,
    normalize_multicolumns_to_rows,
    parse_dates,
    replace_value_with_count_validation,
)
from pudl.helpers import add_fips_ids as _add_fips_ids

logger = logging.getLogger(__name__)

RESOURCE_DICT = {
    "Battery Storage": {
        "codes": ["Battery", "Batteries", "BAT", "ES"],
        "type": "Renewable",
    },
    "Biofuel": {"codes": [], "type": "Renewable"},
    "Biomass": {"codes": ["Wood", "W", "BLQ WDS", "WDS"], "type": "Renewable"},
    "Coal": {"codes": ["BIT", "C"], "type": "Fossil"},
    "Combustion Turbine": {"codes": ["CT"], "type": "Fossil"},
    "Fuel Cell": {"codes": ["Fuel Cell", "FC"], "type": "Fossil"},
    "Geothermal": {"codes": [], "type": "Renewable"},
    "Hydro": {"codes": ["WAT", "H", "Water"], "type": "Renewable"},
    "Landfill Gas": {"codes": ["LFG", "L"], "type": "Fossil"},
    "Methane; Solar": {"codes": [], "type": "Hybrid"},
    "Municipal Solid Waste": {"codes": ["MSW"], "type": "Fossil"},
    "Natural Gas": {
        "codes": [
            "NG",
            "Methane",
            "CT-NG",
            "CC",
            "CC-NG",
            "ST-NG",
            "CS-NG",
            "Combined Cycle",
            "Gas",
            "Natural Gas; Other",
            "DFO KER NG",
            "DFO NG",
            "Diesel; Methane",
            "JF KER NG",
            "NG WO",
            "KER NG",
            "Natural Gas; Diesel; Other; Storage",
            "Natural Gas; Oil",
        ],
        "type": "Fossil",
    },
    "Natural Gas; Other; Storage; Solar": {"codes": [], "type": "Hybrid"},
    "Natural Gas; Storage": {"codes": [], "type": "Fossil"},
    "Nuclear": {"codes": ["NU", "NUC"], "type": "Renewable"},
    "Offshore Wind": {"codes": [], "type": "Renewable"},
    "Oil": {
        "codes": ["DFO", "Diesel", "CT-D", "CC-D", "JF", "KER", "DFO KER", "D"],
        "type": "Fossil",
    },
    "Oil; Biomass": {"codes": ["BLQ DFO KER WDS"], "type": "Hybrid"},
    "Onshore Wind": {"codes": ["Wind", "WND", "Wind Turbine"], "type": "Renewable"},
    "Other": {"codes": [], "type": "Unknown Resource"},
    "Unknown": {"codes": ["Wo", "F", "Hybrid", "M"], "type": "Unknown Resource"},
    "Other Storage": {"codes": ["Flywheel", "Storage"], "type": "Renewable"},
    "Pumped Storage": {
        "codes": ["Pump Storage", "Pumped-Storage hydro", "PS"],
        "type": "Renewable",
    },
    "Solar": {"codes": ["SUN", "S"], "type": "Renewable"},
    "Solar; Biomass": {"codes": [], "type": "Renewable"},
    "Solar; Storage": {
        "codes": ["Solar; Battery", "SUN BAT", "Storage; Solar"],
        "type": "Renewable",
    },
    "Steam": {"codes": ["ST"], "type": "Fossil"},
    "Waste Heat": {
        "codes": [
            "Waste Heat Recovery",
            "Heat Recovery",
            "Co-Gen",
        ],
        "type": "Fossil",
    },
    "Wind; Storage": {"codes": ["WND BAT"], "type": "Renewable"},
}


def _fix_negative_and_zero_capacity_values_inplace(iso_df: pd.DataFrame) -> None:
    capacity_cols = [
        col for col in iso_df.columns if col.startswith("capacity_mw_resource_")
    ]
    # Fix negative capacity values. Some still don't look right but most are plausible.
    # Only 11 values in 'active' as of 2020 data.
    # Zero capacity obviously means missing. 146 values in active in 2020 data
    iso_df.loc[:, capacity_cols] = iso_df.loc[:, capacity_cols].abs().replace(0, np.nan)
    return


def active_iso_queue_projects(active_projects: pd.DataFrame) -> pd.DataFrame:
    """Transform active iso queue data."""
    rename_dict = {
        "state": "raw_state_name",
        "county": "raw_county_name",
    }
    active_projects = active_projects.rename(columns=rename_dict)  # copy
    _fix_negative_and_zero_capacity_values_inplace(active_projects)
    active_projects = remove_duplicates(active_projects)
    parse_date_columns(active_projects)
    replace_value_with_count_validation(
        active_projects,
        col="raw_state_name",
        val_to_replace="NN",
        replacement="CA",
        expected_count=2,
    )
    return active_projects


def completed_iso_queue_projects(completed_projects: pd.DataFrame) -> pd.DataFrame:
    """Transform completed iso queue data."""
    rename_dict = {
        "state": "raw_state_name",
        "county": "raw_county_name",
    }
    completed_projects = completed_projects.rename(columns=rename_dict)  # copy
    _fix_negative_and_zero_capacity_values_inplace(completed_projects)
    completed_projects = remove_duplicates(completed_projects)
    parse_date_columns(completed_projects)
    # standardize columns between queues
    completed_projects.loc[:, "interconnection_status_lbnl"] = "IA Executed"
    return completed_projects


def withdrawn_iso_queue_projects(withdrawn_projects: pd.DataFrame) -> pd.DataFrame:
    """Transform withdrawn iso queue data."""
    rename_dict = {
        "state": "raw_state_name",
        "county": "raw_county_name",
    }
    withdrawn_projects = withdrawn_projects.rename(columns=rename_dict)  # copy
    _fix_negative_and_zero_capacity_values_inplace(withdrawn_projects)
    withdrawn_projects = remove_duplicates(withdrawn_projects)
    parse_date_columns(withdrawn_projects)
    replace_value_with_count_validation(
        withdrawn_projects,
        col="raw_state_name",
        val_to_replace="NN",
        replacement="CA",
        expected_count=5,
    )
    # standardize values between queues
    withdrawn_projects.loc[:, "interconnection_status_lbnl"].replace(
        "Executed", "IA Executed", inplace=True
    )

    return withdrawn_projects


def transform(lbnl_raw_dfs: Dict[str, pd.DataFrame]) -> Dict[str, pd.DataFrame]:
    """
    Transform LBNL ISO Queues dataframes.

    Args:
        lbnl_raw_dfs: Dictionary of the raw extracted data for each table.

    Returns:
        lbnl_transformed_dfs: Dictionary of the transformed tables.
    """
    lbnl_transformed_dfs = {name: df.copy() for name, df in lbnl_raw_dfs.items()}
    _set_global_project_ids(lbnl_transformed_dfs)

    lbnl_transform_functions = {
        "active_iso_queue_projects": active_iso_queue_projects,
        "completed_iso_queue_projects": completed_iso_queue_projects,
        "withdrawn_iso_queue_projects": withdrawn_iso_queue_projects,
    }

    for table_name, transform_func in lbnl_transform_functions.items():
        logger.info(f"LBNL ISO Queues: Transforming {table_name} table.")
        lbnl_transformed_dfs[table_name] = transform_func(
            lbnl_transformed_dfs[table_name]
        )
    # Combine and normalize iso queue tables
    lbnl_normalized_dfs = normalize_lbnl_dfs(lbnl_transformed_dfs)

    # data enrichment
    # Add Fips Codes
    # I write to a new variable because _manual_county_state_name_fixes overwrites
    # raw names with lowercase + manual corrections. I want to preserve raw names in the final
    # output but didn't want to refactor these functions to do it.
    new_locs = _manual_county_state_name_fixes(lbnl_normalized_dfs["iso_locations"])
    new_locs = add_county_fips_with_backup_geocoding(
        new_locs, state_col="raw_state_name", locality_col="raw_county_name"
    )
    new_locs = _fix_independent_city_fips(new_locs)
    new_locs.loc[:, ["raw_state_name", "raw_county_name"]] = (
        lbnl_normalized_dfs["iso_locations"]
        .loc[:, ["raw_state_name", "raw_county_name"]]
        .copy()
    )
    lbnl_normalized_dfs["iso_locations"] = new_locs

    # Clean up and categorize resources
    lbnl_normalized_dfs["iso_resource_capacity"] = (
        lbnl_normalized_dfs["iso_resource_capacity"]
        .pipe(clean_resource_type)
        .pipe(add_resource_classification)
        .pipe(add_project_classification)
    )
    if lbnl_normalized_dfs["iso_resource_capacity"].resource_clean.isna().any():
        raise AssertionError("Missing Resources!")

    lbnl_normalized_dfs["iso_projects"].reset_index(inplace=True)

    iso_for_tableau = denormalize(lbnl_normalized_dfs)
    iso_for_tableau = add_co2e_estimate(iso_for_tableau)
    iso_for_tableau = iso_for_tableau.reset_index()
    lbnl_normalized_dfs["iso_for_tableau"] = iso_for_tableau

    # Validate schema
    for name, df in lbnl_normalized_dfs.items():
<<<<<<< HEAD
        lbnl_normalized_dfs[name] = TABLE_SCHEMAS[name].validate(df, lazy=True)
=======
        lbnl_normalized_dfs[name] = df.convert_dtypes()
>>>>>>> 816f4b54

    return lbnl_normalized_dfs


def _set_global_project_ids(lbnl_dfs: Dict[str, pd.DataFrame]) -> None:
    """Reindex (in place) the three LBNL queues with IDs unique between all three dataframes.

    Args:
        lbnl_dfs (Dict[str, pd.DataFrame]): dict with the three LBNL queue dataframes
    """
    previous_idx_max = 0
    for df in lbnl_dfs.values():
        new_idx = pd.RangeIndex(
            previous_idx_max, len(df) + previous_idx_max, name="project_id"
        )
        df.set_index(new_idx, inplace=True)
        previous_idx_max = new_idx.max() + 1
    return


def parse_date_columns(queue: pd.DataFrame) -> None:
    """Identify date columns and parse them to pd.Timestamp.

    Original (unparsed) date columns are preserved but with the suffix '_raw'.

    Args:
        queue (pd.DataFrame): an LBNL ISO queue dataframe
    """
    date_cols = [
        col
        for col in queue.columns
        if (
            (col.startswith("date_") or col.endswith("_date"))
            # datetime columns don't need parsing
            and not pd.api.types.is_datetime64_any_dtype(queue.loc[:, col])
        )
    ]

    # add _raw suffix
    rename_dict = dict(zip(date_cols, [col + "_raw" for col in date_cols]))
    queue.rename(columns=rename_dict, inplace=True)

    for date_col, raw_col in rename_dict.items():
        new_dates = parse_dates(queue.loc[:, raw_col])
        # set obviously bad values to null
        # This is designed to catch NaN values improperly encoded by Excel to 1899 or 1900
        bad = new_dates.dt.year.isin({1899, 1900})
        new_dates.loc[bad] = pd.NaT
        queue.loc[:, date_col] = new_dates
    return


def _normalize_resource_capacity(lbnl_df: pd.DataFrame) -> Dict[str, pd.DataFrame]:
    """Pull out the awkward one-to-many columns (type_1, capacity_1, type_2, capacity_2) to a separate dataframe.

    Args:
        lbnl_df (pd.DataFrame): LBNL ISO queue dataframe

    Returns:
        Dict[str, pd.DataFrame]: dict with the projects and multivalues split into two dataframes
    """
    if "capacity_mw_resource_3" in lbnl_df.columns:  # only active projects
        n_multicolumns = 3
    else:
        n_multicolumns = 2
    attr_columns = {
        "resource": ["resource_type_" + str(n) for n in range(1, n_multicolumns + 1)],
        "capacity_mw": [
            "capacity_mw_resource_" + str(n) for n in range(1, n_multicolumns + 1)
        ],
    }
    resource_capacity_df = normalize_multicolumns_to_rows(
        lbnl_df,
        attribute_columns_dict=attr_columns,
        preserve_original_names=False,
        dropna=True,
    )
    combined_cols: List[str] = sum(attr_columns.values(), start=[])
    project_df = lbnl_df.drop(columns=combined_cols)

    return {"resource_capacity_df": resource_capacity_df, "project_df": project_df}


def _normalize_location(lbnl_df: pd.DataFrame) -> Dict[str, pd.DataFrame]:
    """Pull out the awkward one-to-many columns (county_1, county_2, etc) to a separate dataframe.

    Args:
        lbnl_df (pd.DataFrame): LBNL ISO queue dataframe

    Returns:
        Dict[str, pd.DataFrame]: dict with the projects and locations split into two dataframes
    """
    if "county_3" in lbnl_df.columns:  # only active projects are multivalued
        county_cols = ["county_" + str(n) for n in range(1, 4)]
        location_df = normalize_multicolumns_to_rows(
            lbnl_df,
            attribute_columns_dict={"raw_county_name": county_cols},
            preserve_original_names=False,
            dropna=True,
        )
        location_df = location_df.merge(
            lbnl_df.loc[:, "raw_state_name"], on="project_id", validate="m:1"
        )

        project_df = lbnl_df.drop(columns=county_cols + ["raw_state_name"])
    else:
        location_df = lbnl_df.loc[
            :, ["raw_state_name", "raw_county_name"]
        ].reset_index()
        project_df = lbnl_df.drop(columns=["raw_state_name", "raw_county_name"])

    location_df.dropna(
        subset=["raw_state_name", "raw_county_name"], how="all", inplace=True
    )
    return {"location_df": location_df, "project_df": project_df}


def normalize_lbnl_dfs(
    lbnl_transformed_dfs: Dict[str, pd.DataFrame]
) -> Dict[str, pd.DataFrame]:
    """Normalize one-to-many columns and combine the three queues.

    Args:
        lbnl_transformed_dfs (Dict[str, pd.DataFrame]): the LBNL ISO queue dataframes

    Returns:
        Dict[str, pd.DataFrame]: the combined queues, normalized into projects, locations, and resource_capacity
    """
    resource_capacity_dfs = [
        _normalize_resource_capacity(df) for df in lbnl_transformed_dfs.values()
    ]
    resource_capacity_df = pd.concat(
        [df_dict["resource_capacity_df"] for df_dict in resource_capacity_dfs],
        ignore_index=True,
    )
    location_dfs = [
        _normalize_location(df_dict["project_df"]) for df_dict in resource_capacity_dfs
    ]
    location_df = pd.concat(
        [df_dict["location_df"] for df_dict in location_dfs], ignore_index=True
    )
    project_df = pd.concat(
        [df_dict["project_df"] for df_dict in location_dfs]
    )  # keep project_id index
    return {
        "iso_projects": project_df,
        "iso_locations": location_df,
        "iso_resource_capacity": resource_capacity_df,
    }


def clean_resource_type(resource_df: pd.DataFrame) -> pd.DataFrame:
    """Standardize resource types used throughout iso queue tables.

    Args:
        resource_df (pd.DataFrame): normalized lbnl ISO queue resource df.

    Returns:
        pd.DataFrame: A copy of the resource df with a new columns for cleaned resource
            types.

    """
    resource_df = resource_df.copy()
    # Modify RESOURCE DICT for mapping
    long_dict = {}
    for clean_name, code_type_dict in RESOURCE_DICT.items():
        for code in code_type_dict["codes"]:
            long_dict[code] = clean_name
    # Map clean resource values into new column
    resource_df["resource_clean"] = resource_df.resource.fillna("Unknown")
    resource_df = resource_df.replace({"resource_clean": long_dict})
    return resource_df


def add_resource_classification(resource_df: pd.DataFrame) -> pd.DataFrame:
    """Classify resources as either Fossil, Renewable, or Hybrid.

    The classification depends on a the resource_clean column, so you must first run
    the clean_resource_type() function.

    Args:
        resource_df (pd.DataFrame): normalized lbnl ISO queue resource df.

    Returns:
        pd.DataFrame: A copy of the ISO queue resource_df with a column indicating
            whether a given resource is Renewable, Fossil, or Hybrid.
    """
    # Modify RESOURCE DICT for mapping
    long_dict = {}
    for clean_name, code_type_dict in RESOURCE_DICT.items():
        long_dict[clean_name] = code_type_dict["type"]
    # Map resources class values into new column
    resource_df["resource_class"] = resource_df.resource_clean.map(long_dict)
    return resource_df


def _check_project_class(resource_class: pd.Series) -> str:
    """Classify a single iso queue project as Renewable, Fossil, or Hybrid.

    Args:
        resource_class (pd.Series): The resource_class column of the resource_df grouped
            by project_id

    Returns:
        str: A String value representing the project's resource class: Renewable,
            Fossil, or Hybrid.

    """
    if resource_class.str.contains("Hybrid").any():
        out = "Hybrid"
    elif resource_class.str.contains("Fossil").any():
        if resource_class.str.contains("Unknown Resource").any():
            out = "Contains Unknown Resource"
        if resource_class.str.contains("Renewable").any():
            out = "Hybrid"
        else:
            out = "Fossil"
    elif resource_class.str.contains("Renewable").any():
        if resource_class.str.contains("Unknown Resource").any():
            out = "Contains Unknown Resource"
        else:
            out = "Renewable"
    else:
        out = "Contains Unknown Resource"
    return out


def add_project_classification(resource_df: pd.DataFrame) -> pd.DataFrame:
    """Classify all iso queue projects as either Renewable, Fossil, or Hybrid.

    This function relies on the resource_class column which is created while running the
    add_resource_classification() function. That function must be run before this
    function.

    Args:
        resource_df (pandas.DataFrame): normalized lbnl ISO queue resource df.

    Returns:
        pd.DataFrame: A copy of the resource_df with a new column identifying whether
            projects consist of renewables, fossil fuels, or a hybrid of the two.

    """
    resource_df_out = resource_df.copy()
    project_groups = resource_df_out.groupby("project_id")
    resource_df_out["project_class"] = project_groups.resource_class.transform(
        lambda x: _check_project_class(x)
    )
    assert resource_df_out.project_class.isin(
        ["Fossil", "Renewable", "Hybrid", "Contains Unknown Resource"]
    ).all()
    return resource_df_out


def denormalize(lbnl_normalized_dfs: Dict[str, pd.DataFrame]) -> pd.DataFrame:
    """Denormalize lbnl dataframes."""
    # TODO: this should be a view in SQL
    simple_location = _clean_county_names(lbnl_normalized_dfs["iso_locations"])
    # If multiple counties, just pick the first one. This is simplistic but there are only 26/13259 (0.1%)
    simple_location = simple_location.groupby("project_id", as_index=False).nth(0)

    loc_proj = simple_location.merge(
        lbnl_normalized_dfs["iso_projects"],
        on="project_id",
        how="outer",
        validate="m:1",
    )
    all_proj = loc_proj.merge(
        lbnl_normalized_dfs["iso_resource_capacity"],
        on="project_id",
        how="outer",
        validate="m:m",
    )
    return all_proj


def remove_duplicates(df: pd.DataFrame) -> pd.DataFrame:
    """First draft deduplication of ISO queues.

    Args:
        df (pd.DataFrame): a queue dataframe

    Returns:
        pd.DataFrame: queue dataframe with duplicates removed
    """
    df = df.copy()
    # do some string cleaning on point_of_interconnection
    # for now "tbd" is mapped to "nan"
    df["point_of_interconnection_clean"] = (
        df["point_of_interconnection"]
        .astype(str)
        .str.lower()
        .str.replace("substation", "")
        .str.replace("kv", "")
        .str.replace("-", " ")
        .str.replace("station", "")
        .str.replace(",", "")
        .str.replace("at", "")
        .str.replace("tbd", "nan")
    )

    df["point_of_interconnection_clean"] = [
        " ".join(sorted(x)) for x in df["point_of_interconnection_clean"].str.split()
    ]
    df["point_of_interconnection_clean"] = df[
        "point_of_interconnection_clean"
    ].str.strip()

    # groupby this set of keys and keep the duplicate with the most listed resources
    # Note: "active" projects have county_1 and region, "completed" and "withdrawn" only have county and entity
    if "county_1" in df.columns:  # active projects
        key = [
            "point_of_interconnection_clean",
            "capacity_mw_resource_1",
            "county_1",
            "raw_state_name",
            "region",
            "resource_type_1",
        ]
    else:  # completed and withdrawn projects
        key = [
            "point_of_interconnection_clean",
            "capacity_mw_resource_1",
            "raw_county_name",
            "raw_state_name",
            "entity",
            "resource_type_1",
        ]
    df["len_resource_type"] = df.resource_type_lbnl.str.len()
    df = df.reset_index()
    dups = df.copy()
    dups = dups.groupby(key, as_index=False, dropna=False).len_resource_type.max()
    df = dups.merge(df, on=(key + ["len_resource_type"]))
    # merge added duplicates with same len_resource_type, drop these
    df = df[~(df.duplicated(key, keep="first"))]

    # some final cleanup
    df = (
        df.drop(["len_resource_type", "point_of_interconnection_clean"], axis=1)
        .set_index("project_id")
        .sort_index()
    )
    return df


def add_co2e_estimate(
    df: pd.DataFrame,
    gt_upper_capacity_threshold=110,
    gt_mid_capacity_threshold=40,
    gas_turbine_btu_per_kwh=11069,
    combined_cycle_btu_per_kwh=7604,
    gas_emission_factor=53.08,
    small_gt_cf=0.4425,
    big_gt_cf=0.0983,
    cc_cf=0.5244,
) -> pd.DataFrame:
    """NOTE: most the arguments to this function shouldn't exist, because they are interdependent model parameters.

    Changing any of them simply produces an incoherent output. Issue # 83 raises this issue.

    For gas plants, estimate CO2e tons per year from capacity.

    heat rate source: https://www.eia.gov/electricity/annual/html/epa_08_02.html
    emissions factor source: https://github.com/grgmiller/emission-factors (EPA Mandatory Reporting of Greenhouse Gases Rule)

    Capacity factors were simple mean values derived from recent gas plants. See notebooks/05-kl-iso_co2_emissions.ipynb

    Args:
        df (pd.DataFrame): denormalized iso queue
        gt_upper_capacity_threshold (int, optional): the highest capacity in MW that is still labeled as a gas turbine and not combined cycle. Defaults to 110.
        gt_mid_capacity_threshold (int, optional): capacity at which to use a different average capacity factor for gas turbines. Defaults to 40.
        gas_turbine_btu_per_kwh (int, optional): gas turbine heat rate. Defaults to 11069.
        combined_cycle_btu_per_kwh (int, optional): combined cycle heat rate. Defaults to 7604.
        gas_emission_factor (float, optional): natural gas emissions factor in kg CO2e/mmbtu of fuel. Defaults to 53.08.
        small_gt_cf (float, optional): capacity factor of gas turbines below gt_mid_capacity_threshold. Defaults to 0.4425.
        big_gt_cf (float, optional): capacity factor of gas turbines above gt_mid_capacity_threshold. Defaults to 0.0983.
        cc_cf (float, optional): capacity factor of combined cycle plants. Defaults to 0.5244.

    Returns:
        pd.DataFrame: copy of input dataframe with new column 'co2e_tpy'
    """
    gas_df = df.loc[(df.resource == "Gas") & df["queue_status"].eq("active"), :].copy()
    gas_df["prime_mover_inferred"] = "GT"
    gas_df["prime_mover_inferred"] = gas_df["prime_mover_inferred"].where(
        gas_df["capacity_mw"] <= gt_upper_capacity_threshold, "CC"
    )
    gas_df["heat_rate_btu_per_kwh"] = gas_turbine_btu_per_kwh
    gas_df["heat_rate_btu_per_kwh"] = gas_df["heat_rate_btu_per_kwh"].where(
        gas_df["prime_mover_inferred"] == "GT", combined_cycle_btu_per_kwh
    )
    mmbtu_per_btu = 1 / 1000000
    gas_df["kg_co2e_emission_per_kwh"] = (
        gas_df["heat_rate_btu_per_kwh"] * mmbtu_per_btu * gas_emission_factor
    )

    # Estimate capacity factor
    gas_df["capacity_factor_estimated"] = small_gt_cf
    gas_df["capacity_factor_estimated"] = gas_df["capacity_factor_estimated"].where(
        gas_df["capacity_mw"] < gt_mid_capacity_threshold, big_gt_cf
    )
    gas_df["capacity_factor_estimated"] = gas_df["capacity_factor_estimated"].where(
        gas_df["prime_mover_inferred"] == "GT", cc_cf
    )

    # Put it all together
    hours_per_year = 8766  # extra 6 hours to average in leap years
    gas_df["MWh"] = (
        gas_df["capacity_mw"] * gas_df["capacity_factor_estimated"] * hours_per_year
    )
    kwh_per_mwh = 1000
    tons_per_kg = 1 / 1000
    # put in units of tons per year to match EIP data
    gas_df["co2e_tpy"] = (
        gas_df["kg_co2e_emission_per_kwh"] * kwh_per_mwh * tons_per_kg * gas_df["MWh"]
    )
    # rejoin
    out = df.join(gas_df["co2e_tpy"], how="left")
    return out


def _clean_county_names(location_df: pd.DataFrame) -> pd.DataFrame:
    # temporary until normalization
    # for now dropping Nans where geocoder didn't fill in a county fips
    location_df = location_df.loc[location_df.county_id_fips.notnull(), :].copy()
    location_df = location_df.drop(
        ["geocoded_locality_name", "geocoded_locality_type", "raw_county_name"], axis=1
    ).rename(columns={"geocoded_containing_county": "raw_county_name"})
    location_df["raw_county_name"] = location_df["raw_county_name"].str.lower()
    location_df = location_df.loc[
        :,
        [
            "project_id",
            "raw_county_name",
            "raw_state_name",
            "state_id_fips",
            "county_id_fips",
        ],
    ]
    return location_df


def _fix_independent_city_fips(location_df: pd.DataFrame) -> pd.DataFrame:
    """Fix about 50 independent cities with wrong name order.

    Args:
        location_df (pd.DataFrame): normalized ISO locations

    Raises:
        ValueError: if add_county_fips_with_backup_geocoding has not been applied first

    Returns:
        pd.DataFrame: copy of location_df with fewer nan fips codes
    """
    if "county_id_fips" not in location_df.columns:
        raise ValueError("Use add_county_fips_with_backup_geocoding() first.")
    nan_fips = location_df.loc[
        location_df["county_id_fips"].isna(), ["raw_state_name", "raw_county_name"]
    ].fillna(
        ""
    )  # copy
    nan_fips.loc[:, "raw_county_name"] = (
        nan_fips.loc[:, "raw_county_name"]
        .str.lower()
        .str.replace("^city of (.+)", lambda x: x.group(1) + " city", regex=True)
    )
    nan_fips = _add_fips_ids(
        nan_fips, state_col="raw_state_name", county_col="raw_county_name"
    )

    locs = location_df.copy()
    locs.loc[:, "county_id_fips"].fillna(nan_fips["county_id_fips"], inplace=True)
    return locs


def _manual_county_state_name_fixes(location_df: pd.DataFrame) -> pd.DataFrame:
    """Fix around 20 incorrect county, state names.

    Args:
        location_df (pd.DataFrame): normalized ISO locations
    Returns:
        pd.DataFrame: copy of location_df with more correct county, state pairs

    """
    # the following code was copied from unmerged PR #105 and lightly edited
    manual_county_state_name_fixes = [
        ["skamania", "or", "skamania", "wa"],
        ["franklin-clinton", "ny", "franklin", "ny"],
        ["san juan", "az", "san juan", "nm"],
        ["hidalgo", "co", "hidalgo", "nm"],
        ["antelope & wheeler", "ne", "antelope", "ne"],
        ["linden", "ny", "union", "nj"],
        ["church", "nv", "churchill", "nv"],
        ["churchill/pershing", "ca", "churchill", "nv"],
        ["shasta/trinity", "ca", "shasta", "ca"],
        ["san benito", "nv", "san benito", "ca"],
        ["frqanklin", "me", "franklin", "me"],
        ["logan,menard", "il", "logan", "il"],
        ["new york-nj", "ny", "new york", "ny"],
        ["peneobscot/washington", "me", "penobscot", "me"],
    ]
    manual_county_state_name_fixes = pd.DataFrame(
        manual_county_state_name_fixes,
        columns=["raw_county_name", "raw_state_name", "clean_county", "clean_state"],
    )

    locs = location_df.copy()
    locs.loc[:, "raw_county_name"] = locs.loc[:, "raw_county_name"].str.lower()
    locs.loc[:, "raw_state_name"] = locs.loc[:, "raw_state_name"].str.lower()
    locs = locs.merge(
        manual_county_state_name_fixes,
        how="left",
        on=["raw_county_name", "raw_state_name"],
    )
    locs.loc[:, "raw_county_name"] = locs.loc[:, "clean_county"].fillna(
        locs.loc[:, "raw_county_name"]
    )
    locs.loc[:, "raw_state_name"] = locs.loc[:, "clean_state"].fillna(
        locs.loc[:, "raw_state_name"]
    )
    locs = locs.drop(["clean_county", "clean_state"], axis=1)
    return locs<|MERGE_RESOLUTION|>--- conflicted
+++ resolved
@@ -224,11 +224,7 @@
 
     # Validate schema
     for name, df in lbnl_normalized_dfs.items():
-<<<<<<< HEAD
-        lbnl_normalized_dfs[name] = TABLE_SCHEMAS[name].validate(df, lazy=True)
-=======
         lbnl_normalized_dfs[name] = df.convert_dtypes()
->>>>>>> 816f4b54
 
     return lbnl_normalized_dfs
 

--- conflicted
+++ resolved
@@ -182,7 +182,7 @@
         raise AssertionError("Missing Resources!")
 
     lbnl_normalized_dfs['iso_for_tableau'] = denormalize(lbnl_normalized_dfs)
-<<<<<<< HEAD
+
     # not my fav, but gonna run this resource cleaning again for the denormalized tableau
     # version because there are some new rows added during the merge that need to be
     # categorized as Unknown. I'm putting it in BOTH places instead of just here so
@@ -192,13 +192,12 @@
         .pipe(clean_resource_type)
         .pipe(add_resource_classification)
         .pipe(add_project_classification))
-=======
+
     lbnl_normalized_dfs['iso_projects'].reset_index(inplace=True)
 
     # Validate schema
     for name, df in lbnl_normalized_dfs.items():
         lbnl_normalized_dfs[name] = TABLE_SCHEMAS[name].validate(df)
->>>>>>> a3f85a01
 
     return lbnl_normalized_dfs
 
@@ -344,10 +343,10 @@
     location_dfs = [_normalize_location(df_dict['project_df'])
                     for df_dict in resource_capacity_dfs]
     location_df = pd.concat([df_dict['location_df']
-                            for df_dict in location_dfs],
+                             for df_dict in location_dfs],
                             ignore_index=True)
     project_df = pd.concat([df_dict['project_df']
-                           for df_dict in location_dfs])  # keep project_id index
+                            for df_dict in location_dfs])  # keep project_id index
     return {
         'iso_projects': project_df,
         'iso_locations': location_df,

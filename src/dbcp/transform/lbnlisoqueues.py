--- conflicted
+++ resolved
@@ -167,19 +167,11 @@
             lbnl_transformed_dfs[table_name])
     # Combine and normalize iso queue tables
     lbnl_normalized_dfs = normalize_lbnl_dfs(lbnl_transformed_dfs)
-<<<<<<< HEAD
     # data enrichment
+    # Add Fips Codes and Clean Counties
     lbnl_normalized_dfs['iso_locations'] = add_county_fips_with_backup_geocoding(
         lbnl_normalized_dfs['iso_locations'])
     lbnl_normalized_dfs['iso_locations'] = _fix_independent_city_fips(lbnl_normalized_dfs['iso_locations'])
-    
-=======
-
-    # Add Fips Codes and Clean Counties
-    lbnl_normalized_dfs['iso_locations'] = (
-        add_fips_codes(lbnl_normalized_dfs['iso_locations'])
-        .pipe(clean_counties)
-    )
 
     # Clean up and categorize resources
     lbnl_normalized_dfs['iso_resource_capacity'] = (
@@ -192,7 +184,6 @@
 
     lbnl_normalized_dfs['iso_projects'].reset_index(inplace=True)
 
->>>>>>> 5a720d21
     iso_for_tableau = denormalize(lbnl_normalized_dfs)
     iso_for_tableau = add_co2e_estimate(iso_for_tableau)
     lbnl_normalized_dfs['iso_for_tableau'] = iso_for_tableau
@@ -356,45 +347,6 @@
     }
 
 
-<<<<<<< HEAD
-=======
-def add_fips_codes(location_df: pd.DataFrame) -> pd.DataFrame:
-    """Add columns with state and county Federal Information Processing System (FIPS) ID codes.
-
-    Args:
-        location_df (pd.DataFrame): normalized lbnl ISO queue location df
-
-    Returns:
-        pd.DataFrame: copy of location_df with two new columns containing FIPS codes
-    """
-    with_fips = _add_fips_ids(
-        location_df.fillna({'state': ''}),
-        state_col='state',
-        county_col='county',
-    )
-    # fix about 50 independent cities with wrong name order
-    nan_fips = with_fips.loc[with_fips['county_id_fips'].isna(), :].copy()
-    nan_fips.loc[:, 'county'] = nan_fips.loc[:, 'county'].str.replace(
-        '^City of (.+)',
-        lambda x: x.group(1) + ' City',
-        regex=True
-    )
-    nan_fips = _add_fips_ids(nan_fips)
-    with_fips.loc[:, 'county_id_fips'].fillna(
-        nan_fips['county_id_fips'], inplace=True)
-    return with_fips
-
-
-def clean_counties(location_df: pd.DataFrame) -> pd.DataFrame:
-    """Remove the words county and parish from county name."""
-    location_df['county'] = location_df.county.str.replace(' county', '')
-    location_df['county'] = location_df.county.str.replace(' parish', '')
-    location_df['county'] = location_df.county.str.replace('st.', 'saint')
-    location_df['county'] = location_df.county.str.replace('ñ', 'n')
-
-    return location_df
-
-
 def clean_resource_type(resource_df: pd.DataFrame) -> pd.DataFrame:
     """Standardize resource types used throughout iso queue tables.
 
@@ -497,18 +449,12 @@
     return resource_df_out
 
 
->>>>>>> 5a720d21
 def denormalize(lbnl_normalized_dfs: Dict[str, pd.DataFrame]) -> pd.DataFrame:
     """Denormalize lbnl dataframes."""
     # TODO: this should be a view in SQL
     simple_location = _clean_county_names(lbnl_normalized_dfs['iso_locations'])
     # If multiple counties, just pick the first one. This is simplistic but there are only 26/13259 (0.1%)
-<<<<<<< HEAD
     simple_location = simple_location.groupby('project_id', as_index=False).nth(0)
-=======
-    single_location = lbnl_normalized_dfs['iso_locations'].groupby(
-        'project_id', as_index=False).nth(0)
->>>>>>> 5a720d21
 
     loc_proj = simple_location.merge(
         lbnl_normalized_dfs['iso_projects'], on='project_id', how='outer', validate='m:1')
@@ -647,16 +593,22 @@
     out = df.join(gas_df['co2e_tpy'], how='left')
     return out
 
-def _clean_county_names(df: pd.DataFrame):
-
+
+def _clean_county_names(location_df: pd.DataFrame) -> pd.DataFrame:
+    # temporary until normalization
     # for now dropping Nans where geocoder didn't fill in a county fips
-    df = df.loc[df.county_id_fips.notnull(), :].copy()
-    df = (df
+    location_df = location_df.loc[location_df.county_id_fips.notnull(), :].copy()
+    location_df = (location_df
           .drop(['locality_name', 'locality_type', 'county'], axis=1)
           .rename(columns={'containing_county': 'county'}))
-    df['county'] = df['county'].str.lower()
-    df = df.loc[:, ['project_id', 'county', 'state', 'state_id_fips', 'county_id_fips']]
-    return df
+    location_df['county'] = location_df['county'].str.lower()
+    location_df['county'] = location_df.county.str.replace(' county', '')
+    location_df['county'] = location_df.county.str.replace(' parish', '')
+    location_df['county'] = location_df.county.str.replace('st.', 'saint')
+    location_df['county'] = location_df.county.str.replace('ñ', 'n')
+
+    location_df = location_df.loc[:, ['project_id', 'county', 'state', 'state_id_fips', 'county_id_fips']]
+    return location_df
 
 def _fix_independent_city_fips(location_df: pd.DataFrame) -> pd.DataFrame:
     """fix about 50 independent cities with wrong name order.

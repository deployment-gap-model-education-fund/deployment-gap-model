"""Functions to transform EIP Infrastructure tables."""

import logging
from typing import Any, Dict, List

import pandas as pd

from dbcp.schemas import TABLE_SCHEMAS
from dbcp.transform.helpers import normalize_multicolumns_to_rows, parse_dates
from pudl.helpers import add_fips_ids as _add_fips_ids

logger = logging.getLogger(__name__)

RESOURCE_DICT = {
    "Battery Storage": {
        "codes": ["Battery", "Batteries", "BAT", "ES"],
        "type": "Renewable"},
    "Biofuel": {
        "codes": [],
        "type": "Renewable"},
    "Biomass": {
        "codes": ["Wood", "W", "BLQ WDS", "WDS"],
        "type": "Renewable"},
    "Coal": {
        "codes": ["BIT", "C"],
        "type": "Fossil"},
    "Combined Cycle": {
        "codes": ["CC", "Co-Gen"],
        "type": "Fossil"},
    "Combustion Turbine": {
        "codes": ["CT"],
        "type": "Fossil"},
    "Fuel Cell": {
        "codes": ["Fuel Cell", "FC"],
        "type": "Fossil"},
    "Geothermal": {
        "codes": [],
        "type": "Renewable"},
    "Hydro": {
        "codes": ["WAT", "H", "Water"],
        "type": "Renewable"},
    "Landfill Gas": {
        "codes": ["LFG", "L"],
        "type": "Fossil"},
    "Methane; Solar": {
        "codes": [],
        "type": "Hybrid"},
    "Municipal Solid Waste": {
        "codes": ["MSW"],
        "type": "Fossil"},
    "Natural Gas": {
        "codes": ["NG", "CC-NG", "Methane", "CT-NG", "ST-NG", "CS-NG", "Gas", "Natural Gas; Other"],
        "type": "Fossil"},
    "Natural Gas; Oil": {
        "codes": ["DFO KER NG", "DFO NG", "Diesel; Methane", "JF KER NG", "NG WO", "KER NG", "Natural Gas; Diesel; Other; Storage"],
        "type": "Fossil"},
    "Natural Gas; Other; Storage; Solar": {
        "codes": [],
        "type": "Hybrid"},
    "Natural Gas; Storage": {
        "codes": [],
        "type": "Fossil"},
    "Nuclear": {
        "codes": ["NU", "NUC"],
        "type": "Renewable"},
    "Offshore Wind": {
        "codes": [],
        "type": "Renewable"},
    "Oil": {
        "codes": ["DFO", "Diesel", "CT-D", "CC-D", "JF", "KER", "DFO KER", "D"],
        "type": "Fossil"},
    "Oil; Biomass": {
        "codes": ["BLQ DFO KER WDS"],
        "type": "Hybrid"},
    "Onshore Wind": {
        "codes": ["Wind", "WND", "Wind Turbine"],
        "type": "Renewable"},
    "Other": {
        "codes": ["Wo", "F", "Hybrid", "M", "Unknown"],
        "type": "Unknown Resource"},
    "Other Storage": {
        "codes": ["Flywheel", "Storage"],
        "type": "Renewable"},
    "Pumped Storage": {
        "codes": ["Pump Storage", "Pumped-Storage hydro", "PS"],
        "type": "Renewable"},
    "Solar": {
        "codes": ["SUN", "S"],
        "type": "Renewable"},
    "Solar; Biomass": {
        "codes": [],
        "type": "Renewable"},
    "Solar; Storage": {
        "codes": ["Solar; Battery", "SUN BAT", "Storage; Solar"],
        "type": "Renewable"},
    "Steam": {
        "codes": ["ST"],
        "type": "Fossil"},
    "Waste Heat": {
        "codes": ["Waste Heat Recovery", "Heat Recovery"],
        "type": "Fossil"},
    "Wind; Storage": {
        "codes": ["WND BAT"],
        "type": "Renewable"},
}


def active_iso_queue_projects(active_projects: pd.DataFrame) -> pd.DataFrame:
    """Transform active iso queue data."""
    active_projects = remove_duplicates(active_projects)
    parse_date_columns(active_projects)
    replace_value_with_count_validation(active_projects,
                                        col='state',
                                        val_to_replace='NN',
                                        replacement='CA',
                                        expected_count=2,
                                        )
    return active_projects


def completed_iso_queue_projects(completed_projects: pd.DataFrame) -> pd.DataFrame:
    """Transform completed iso queue data."""
    completed_projects = remove_duplicates(completed_projects)
    parse_date_columns(completed_projects)
    # standardize columns between queues
    completed_projects.loc[:, 'interconnection_status_lbnl'] = 'IA Executed'
    return completed_projects


def withdrawn_iso_queue_projects(withdrawn_projects: pd.DataFrame) -> pd.DataFrame:
    """Transform withdrawn iso queue data."""
    withdrawn_projects = remove_duplicates(withdrawn_projects)
    parse_date_columns(withdrawn_projects)
    replace_value_with_count_validation(withdrawn_projects,
                                        col='state',
                                        val_to_replace='NN',
                                        replacement='CA',
                                        expected_count=5,
                                        )
    # standardize values between queues
    withdrawn_projects.loc[:, 'interconnection_status_lbnl'].replace(
        'Executed', 'IA Executed', inplace=True)

    return withdrawn_projects


def transform(lbnl_raw_dfs: Dict[str, pd.DataFrame]) -> Dict[str, pd.DataFrame]:
    """
    Transform LBNL ISO Queues dataframes.

    Args:
        lbnl_raw_dfs: Dictionary of the raw extracted data for each table.

    Returns:
        lbnl_transformed_dfs: Dictionary of the transformed tables.
    """
    lbnl_transformed_dfs = {name: df.copy()
                            for name, df in lbnl_raw_dfs.items()}
    _set_global_project_ids(lbnl_transformed_dfs)

    lbnl_transform_functions = {
        "active_iso_queue_projects": active_iso_queue_projects,
        "completed_iso_queue_projects": completed_iso_queue_projects,
        "withdrawn_iso_queue_projects": withdrawn_iso_queue_projects,
    }

    for table_name, transform_func in lbnl_transform_functions.items():
        logger.info(f"LBNL ISO Queues: Transforming {table_name} table.")
        lbnl_transformed_dfs[table_name] = transform_func(
            lbnl_transformed_dfs[table_name])
    # Combine and normalize iso queue tables
    lbnl_normalized_dfs = normalize_lbnl_dfs(lbnl_transformed_dfs)
<<<<<<< HEAD

    # Add Fips Codes and Clean Counties
    lbnl_normalized_dfs['iso_locations'] = (
        add_fips_codes(lbnl_normalized_dfs['iso_locations'])
        .pipe(clean_counties)
    )

    # Clean up and categorize resources
    lbnl_normalized_dfs['iso_resource_capacity'] = (
        lbnl_normalized_dfs['iso_resource_capacity']
        .pipe(clean_resource_type)
        .pipe(add_resource_classification)
        .pipe(add_project_classification))
    if lbnl_normalized_dfs['iso_resource_capacity'].resource_clean.isna().any():
        raise AssertionError("Missing Resources!")

    lbnl_normalized_dfs['iso_for_tableau'] = denormalize(lbnl_normalized_dfs)
=======
    # data enrichment
    lbnl_normalized_dfs['iso_locations'] = add_fips_codes(
        lbnl_normalized_dfs['iso_locations'])
    iso_for_tableau = denormalize(lbnl_normalized_dfs)
    iso_for_tableau = add_co2e_estimate(iso_for_tableau)
    lbnl_normalized_dfs['iso_for_tableau'] = iso_for_tableau
>>>>>>> 0a2e9723
    lbnl_normalized_dfs['iso_projects'].reset_index(inplace=True)

    # Validate schema
    for name, df in lbnl_normalized_dfs.items():
        lbnl_normalized_dfs[name] = TABLE_SCHEMAS[name].validate(df)

    return lbnl_normalized_dfs


def _set_global_project_ids(lbnl_dfs: Dict[str, pd.DataFrame]) -> None:
    """Reindex (in place) the three LBNL queues with IDs unique between all three dataframes.

    Args:
        lbnl_dfs (Dict[str, pd.DataFrame]): dict with the three LBNL queue dataframes
    """
    previous_idx_max = 0
    for df in lbnl_dfs.values():
        new_idx = pd.RangeIndex(previous_idx_max, len(
            df) + previous_idx_max, name='project_id')
        df.set_index(new_idx, inplace=True)
        previous_idx_max = new_idx.max() + 1
    return


def parse_date_columns(queue: pd.DataFrame) -> None:
    """Identify date columns and parse them to pd.Timestamp.

    Original (unparsed) date columns are preserved but with the suffix '_raw'.

    Args:
        queue (pd.DataFrame): an LBNL ISO queue dataframe
    """
    date_cols = [col for col in queue.columns if (
        (col.startswith('date_') or col.endswith('_date'))
        # datetime columns don't need parsing
        and not pd.api.types.is_datetime64_any_dtype(queue.loc[:, col])
    )]

    # add _raw suffix
    rename_dict = dict(zip(date_cols, [col + '_raw' for col in date_cols]))
    queue.rename(columns=rename_dict, inplace=True)

    for date_col, raw_col in rename_dict.items():
        new_dates = parse_dates(queue.loc[:, raw_col])
        # set obviously bad values to null
        # This is designed to catch NaN values improperly encoded by Excel to 1899 or 1900
        bad = new_dates.dt.year.isin({1899, 1900})
        new_dates.loc[bad] = pd.NaT
        queue.loc[:, date_col] = new_dates
    return


def replace_value_with_count_validation(df: pd.DataFrame, col: str, val_to_replace: Any, replacement: Any, expected_count: int) -> None:
    """Manually replace values, but with a minimal form of validation to guard against future changes.

    Args:
        df (pd.DataFrame): the source dataframe
        col (str): the name of the column containing values to replace
        val_to_replace (Any): value to replace
        replacement (Any): replacement value
        expected_count (int): known number of replacements to make

    Raises:
        ValueError: if expected count of replacements does not match observed count
    """
    matches = df.loc[:, col] == val_to_replace
    observed_count = matches.sum()
    if observed_count != expected_count:
        raise ValueError(
            f"Expected count ({expected_count}) of {val_to_replace} "
            f"does not match observed count ({observed_count})"
        )

    df.loc[matches, col] = replacement
    return


def _normalize_resource_capacity(lbnl_df: pd.DataFrame) -> Dict[str, pd.DataFrame]:
    """Pull out the awkward one-to-many columns (type_1, capacity_1, type_2, capacity_2) to a separate dataframe.

    Args:
        lbnl_df (pd.DataFrame): LBNL ISO queue dataframe

    Returns:
        Dict[str, pd.DataFrame]: dict with the projects and multivalues split into two dataframes
    """
    if 'capacity_mw_resource_3' in lbnl_df.columns:  # only active projects
        n_multicolumns = 3
    else:
        n_multicolumns = 2
    attr_columns = {
        'resource': ['resource_type_' + str(n) for n in range(1, n_multicolumns + 1)],
        'capacity_mw': ['capacity_mw_resource_' + str(n) for n in range(1, n_multicolumns + 1)]
    }
    resource_capacity_df = normalize_multicolumns_to_rows(lbnl_df,
                                                          attribute_columns_dict=attr_columns,
                                                          preserve_original_names=False,
                                                          dropna=True)
    combined_cols: List[str] = sum(attr_columns.values(), start=[])
    project_df = lbnl_df.drop(columns=combined_cols)

    return {'resource_capacity_df': resource_capacity_df, 'project_df': project_df}


def _normalize_location(lbnl_df: pd.DataFrame) -> Dict[str, pd.DataFrame]:
    """Pull out the awkward one-to-many columns (county_1, county_2, etc) to a separate dataframe.

    Args:
        lbnl_df (pd.DataFrame): LBNL ISO queue dataframe

    Returns:
        Dict[str, pd.DataFrame]: dict with the projects and locations split into two dataframes
    """
    if 'county_3' in lbnl_df.columns:  # only active projects are multivalued
        county_cols = ['county_' + str(n) for n in range(1, 4)]
        location_df = normalize_multicolumns_to_rows(lbnl_df,
                                                     attribute_columns_dict={
                                                         'county': county_cols},
                                                     preserve_original_names=False,
                                                     dropna=True)
        location_df = location_df.merge(
            lbnl_df.loc[:, 'state'], on='project_id', validate='m:1')

        project_df = lbnl_df.drop(columns=county_cols + ['state'])
    else:
        location_df = lbnl_df.loc[:, ['state', 'county']].reset_index()
        project_df = lbnl_df.drop(columns=['state', 'county'])

    location_df.dropna(subset=['state', 'county'], how='all', inplace=True)
    return {'location_df': location_df, 'project_df': project_df}


def normalize_lbnl_dfs(lbnl_transformed_dfs: Dict[str, pd.DataFrame]) -> Dict[str, pd.DataFrame]:
    """Normalize one-to-many columns and combine the three queues.

    Args:
        lbnl_transformed_dfs (Dict[str, pd.DataFrame]): the LBNL ISO queue dataframes

    Returns:
        Dict[str, pd.DataFrame]: the combined queues, normalized into projects, locations, and resource_capacity
    """
    resource_capacity_dfs = [_normalize_resource_capacity(df)
                             for df in lbnl_transformed_dfs.values()
                             ]
    resource_capacity_df = pd.concat(
        [df_dict['resource_capacity_df'] for df_dict in resource_capacity_dfs],
        ignore_index=True)
    location_dfs = [_normalize_location(df_dict['project_df'])
                    for df_dict in resource_capacity_dfs]
    location_df = pd.concat([df_dict['location_df']
                             for df_dict in location_dfs],
                            ignore_index=True)
    project_df = pd.concat([df_dict['project_df']
                            for df_dict in location_dfs])  # keep project_id index
    return {
        'iso_projects': project_df,
        'iso_locations': location_df,
        'iso_resource_capacity': resource_capacity_df,
    }


def add_fips_codes(location_df: pd.DataFrame) -> pd.DataFrame:
    """Add columns with state and county Federal Information Processing System (FIPS) ID codes.

    Args:
        location_df (pd.DataFrame): normalized lbnl ISO queue location df

    Returns:
        pd.DataFrame: copy of location_df with two new columns containing FIPS codes
    """
    with_fips = _add_fips_ids(
        location_df.fillna({'state': ''}),
        state_col='state',
        county_col='county',
    )
    # fix about 50 independent cities with wrong name order
    nan_fips = with_fips.loc[with_fips['county_id_fips'].isna(), :].copy()
    nan_fips.loc[:, 'county'] = nan_fips.loc[:, 'county'].str.replace(
        '^City of (.+)',
        lambda x: x.group(1) + ' City',
        regex=True
    )
    nan_fips = _add_fips_ids(nan_fips)
    with_fips.loc[:, 'county_id_fips'].fillna(
        nan_fips['county_id_fips'], inplace=True)
    return with_fips


def clean_counties(location_df: pd.DataFrame) -> pd.DataFrame:
    """Remove the words county and parish from county name."""
    location_df['county'] = location_df.county.str.replace(' county', '')
    location_df['county'] = location_df.county.str.replace(' parish', '')
    location_df['county'] = location_df.county.str.replace('st.', 'saint')
    location_df['county'] = location_df.county.str.replace('ñ', 'n')

    return location_df


def clean_resource_type(resource_df: pd.DataFrame) -> pd.DataFrame:
    """Standardize resource types used throughout iso queue tables.

    Args:
        resource_df (pd.DataFrame): normalized lbnl ISO queue resource df.

    Returns:
        pd.DataFrame: A copy of the resource df with a new columns for cleaned resource
            types.

    """
    resource_df = resource_df.copy()
    # Modify RESOURCE DICT for mapping
    long_dict = {}
    for clean_name, code_type_dict in RESOURCE_DICT.items():
        for code in code_type_dict["codes"]:
            long_dict[code] = clean_name
    # Map clean resource values into new column
    resource_df['resource_clean'] = resource_df.resource.fillna("Other")
    resource_df = resource_df.replace({"resource_clean": long_dict})
    return resource_df


def add_resource_classification(resource_df: pd.DataFrame) -> pd.DataFrame:
    """Classify resources as either Fossil, Renewable, or Hybrid.

    The classification depends on a the resource_clean column, so you must first run
    the clean_resource_type() function.

    Args:
        resource_df (pd.DataFrame): normalized lbnl ISO queue resource df.

    Returns:
        pd.DataFrame: A copy of the ISO queue resource_df with a column indicating
            whether a given resource is Renewable, Fossil, or Hybrid.
    """
    # Modify RESOURCE DICT for mapping
    long_dict = {}
    for clean_name, code_type_dict in RESOURCE_DICT.items():
        long_dict[clean_name] = code_type_dict['type']
    # Map resources class values into new column
    resource_df['resource_class'] = resource_df.resource_clean.map(long_dict)
    return resource_df


def _check_project_class(resource_class: pd.Series) -> str:
    """Classify a single iso queue project as Renewable, Fossil, or Hybrid.

    Args:
        resource_class (pd.Series): The resource_class column of the resource_df grouped
            by project_id

    Returns:
        str: A String value representing the project's resource class: Renewable,
            Fossil, or Hybrid.

    """
    if resource_class.str.contains("Hybrid").any():
        out = "Hybrid"
    elif resource_class.str.contains("Fossil").any():
        if resource_class.str.contains("Unknown Resource").any():
            out = "Contains Unknown Resource"
        if resource_class.str.contains("Renewable").any():
            out = "Hybrid"
        else:
            out = "Fossil"
    elif resource_class.str.contains("Renewable").any():
        if resource_class.str.contains("Unknown Resource").any():
            out = "Contains Unknown Resource"
        else:
            out = "Renewable"
    else:
        out = "Contains Unknown Resource"
    return out


def add_project_classification(resource_df: pd.DataFrame) -> pd.DataFrame:
    """Classify all iso queue projects as either Renewable, Fossil, or Hybrid.

    This function relies on the resource_class column which is created while running the
    add_resource_classification() function. That function must be run before this
    function.

    Args:
        resource_df (pandas.DataFrame): normalized lbnl ISO queue resource df.

    Returns:
        pd.DataFrame: A copy of the resource_df with a new column identifying whether
            projects consist of renewables, fossil fuels, or a hybrid of the two.

    """
    resource_df_out = resource_df.copy()
    project_groups = resource_df_out.groupby('project_id')
    resource_df_out['project_class'] = (
        project_groups.resource_class
        .transform(lambda x: _check_project_class(x))
    )
    assert resource_df_out.project_class.isin([
        "Fossil", "Renewable", "Hybrid", "Contains Unknown Resource"]).all()
    return resource_df_out


def denormalize(lbnl_normalized_dfs: Dict[str, pd.DataFrame]) -> pd.DataFrame:
    """Denormalize lbnl dataframes."""
    # TODO: this should be a view in SQL
    # If multiple counties, just pick the first one. This is simplistic but there are only 26/13259 (0.1%)
    single_location = lbnl_normalized_dfs['iso_locations'].groupby('project_id', as_index=False).nth(0)

    loc_proj = single_location.merge(
        lbnl_normalized_dfs['iso_projects'], on='project_id', how='outer', validate='m:1')
    all_proj = loc_proj.merge(
        lbnl_normalized_dfs['iso_resource_capacity'], on='project_id', how='outer', validate="m:m")
    return all_proj


def remove_duplicates(df: pd.DataFrame) -> pd.DataFrame:
    """First draft deduplication of ISO queues.

    Args:
        df (pd.DataFrame): a queue dataframe

    Returns:
        pd.DataFrame: queue dataframe with duplicates removed
    """
    df = df.copy()
    # do some string cleaning on point_of_interconnection
    # for now "tbd" is mapped to "nan"
    df["point_of_interconnection_clean"] = (
        df["point_of_interconnection"]
        .astype(str)
        .str.lower()
        .str.replace("substation", "")
        .str.replace("kv", "")
        .str.replace("-", " ")
        .str.replace("station", "")
        .str.replace(",", "")
        .str.replace("at", "")
        .str.replace("tbd", "nan")
    )

    df["point_of_interconnection_clean"] = [
        " ".join(sorted(x)) for x in df["point_of_interconnection_clean"].str.split()
    ]
    df["point_of_interconnection_clean"] = df["point_of_interconnection_clean"].str.strip()

    # groupby this set of keys and keep the duplicate with the most listed resources
    # Note: "active" projects have county_1 and region, "completed" and "withdrawn" only have county and entity
    if "county_1" in df.columns: # active projects
        key = [
            "point_of_interconnection_clean",
            "capacity_mw_resource_1",
            "county_1",
            "state",
            "region",
            "resource_type_1",
        ]
    else: # completed and withdrawn projects
        key = [
            "point_of_interconnection_clean",
            "capacity_mw_resource_1",
            "county",
            "state",
            "entity",
            "resource_type_1",
        ]
    df["len_resource_type"] = df.resource_type_lbnl.str.len()
    df = df.reset_index()
    dups = df.copy()
    dups = dups.groupby(key, as_index=False, dropna=False).len_resource_type.max()
    df = dups.merge(df, on=(key + ["len_resource_type"]))
    # merge added duplicates with same len_resource_type, drop these
    df = df[~(df.duplicated(key, keep="first"))]

    # some final cleanup
    df = (
        df.drop(["len_resource_type", "point_of_interconnection_clean"], axis=1)
        .set_index("project_id")
        .sort_index()
    )
    return df


def add_co2e_estimate(df: pd.DataFrame,
                      gt_upper_capacity_threshold=110,
                      gt_mid_capacity_threshold=40,
                      gas_turbine_btu_per_kwh=11069, 
                      combined_cycle_btu_per_kwh=7604,
                      gas_emission_factor=53.08,
                      small_gt_cf=0.4425,
                      big_gt_cf=0.0983,
                      cc_cf=0.5244) -> pd.DataFrame:
    """For gas plants, estimate CO2e tons per year from capacity.

    heat rate source: https://www.eia.gov/electricity/annual/html/epa_08_02.html
    emissions factor source: https://github.com/grgmiller/emission-factors (EPA Mandatory Reporting of Greenhouse Gases Rule)
    
    Capacity factors were simple mean values derived from recent gas plants. See notebooks/05-kl-iso_co2_emissions.ipynb

    Args:
        df (pd.DataFrame): denormalized iso queue
        gt_upper_capacity_threshold (int, optional): the highest capacity in MW that is still labeled as a gas turbine and not combined cycle. Defaults to 110.
        gt_mid_capacity_threshold (int, optional): capacity at which to use a different average capacity factor for gas turbines. Defaults to 40.
        gas_turbine_btu_per_kwh (int, optional): gas turbine heat rate. Defaults to 11069.
        combined_cycle_btu_per_kwh (int, optional): combined cycle heat rate. Defaults to 7604.
        gas_emission_factor (float, optional): natural gas emissions factor in kg CO2e/mmbtu of fuel. Defaults to 53.08.
        small_gt_cf (float, optional): capacity factor of gas turbines below gt_mid_capacity_threshold. Defaults to 0.4425.
        big_gt_cf (float, optional): capacity factor of gas turbines above gt_mid_capacity_threshold. Defaults to 0.0983.
        cc_cf (float, optional): capacity factor of combined cycle plants. Defaults to 0.5244.

    Returns:
        pd.DataFrame: copy of input dataframe with new column 'co2e_tpy'
    """

    gas_df = df.loc[(df.resource == 'Gas') & df['queue_status'].eq('active'), :].copy()
    gas_df['prime_mover_inferred'] = 'GT'
    gas_df['prime_mover_inferred'] = gas_df['prime_mover_inferred'].where(gas_df['capacity_mw'] <= gt_upper_capacity_threshold, 'CC')
    gas_df['heat_rate_btu_per_kwh'] = gas_turbine_btu_per_kwh
    gas_df['heat_rate_btu_per_kwh'] = gas_df['heat_rate_btu_per_kwh'].where(gas_df['prime_mover_inferred'] == 'GT', combined_cycle_btu_per_kwh)
    mmbtu_per_btu = 1/1000000
    gas_df['kg_co2e_emission_per_kwh'] = gas_df['heat_rate_btu_per_kwh'] * mmbtu_per_btu * gas_emission_factor
    
    # Estimate capacity factor
    gas_df['capacity_factor_estimated'] = small_gt_cf
    gas_df['capacity_factor_estimated'] = gas_df['capacity_factor_estimated'].where(gas_df['capacity_mw'] < gt_mid_capacity_threshold, big_gt_cf)
    gas_df['capacity_factor_estimated'] = gas_df['capacity_factor_estimated'].where(gas_df['prime_mover_inferred'] == 'GT', cc_cf)
    
    # Put it all together
    gas_df['MWh'] = gas_df['capacity_mw'] * gas_df['capacity_factor_estimated']
    kwh_per_mwh = 1000
    tons_per_kg = 1/1000
    # put in units of tons per year to match EIP data
    gas_df['co2e_tpy'] = gas_df['kg_co2e_emission_per_kwh'] * kwh_per_mwh * tons_per_kg * gas_df['MWh']
    # rejoin
    out = df.join(gas_df['co2e_tpy'], how='left')
    return out<|MERGE_RESOLUTION|>--- conflicted
+++ resolved
@@ -170,7 +170,6 @@
             lbnl_transformed_dfs[table_name])
     # Combine and normalize iso queue tables
     lbnl_normalized_dfs = normalize_lbnl_dfs(lbnl_transformed_dfs)
-<<<<<<< HEAD
 
     # Add Fips Codes and Clean Counties
     lbnl_normalized_dfs['iso_locations'] = (
@@ -187,16 +186,11 @@
     if lbnl_normalized_dfs['iso_resource_capacity'].resource_clean.isna().any():
         raise AssertionError("Missing Resources!")
 
-    lbnl_normalized_dfs['iso_for_tableau'] = denormalize(lbnl_normalized_dfs)
-=======
-    # data enrichment
-    lbnl_normalized_dfs['iso_locations'] = add_fips_codes(
-        lbnl_normalized_dfs['iso_locations'])
+    lbnl_normalized_dfs['iso_projects'].reset_index(inplace=True)
+
     iso_for_tableau = denormalize(lbnl_normalized_dfs)
     iso_for_tableau = add_co2e_estimate(iso_for_tableau)
     lbnl_normalized_dfs['iso_for_tableau'] = iso_for_tableau
->>>>>>> 0a2e9723
-    lbnl_normalized_dfs['iso_projects'].reset_index(inplace=True)
 
     # Validate schema
     for name, df in lbnl_normalized_dfs.items():
@@ -500,7 +494,8 @@
     """Denormalize lbnl dataframes."""
     # TODO: this should be a view in SQL
     # If multiple counties, just pick the first one. This is simplistic but there are only 26/13259 (0.1%)
-    single_location = lbnl_normalized_dfs['iso_locations'].groupby('project_id', as_index=False).nth(0)
+    single_location = lbnl_normalized_dfs['iso_locations'].groupby(
+        'project_id', as_index=False).nth(0)
 
     loc_proj = single_location.merge(
         lbnl_normalized_dfs['iso_projects'], on='project_id', how='outer', validate='m:1')
@@ -541,7 +536,7 @@
 
     # groupby this set of keys and keep the duplicate with the most listed resources
     # Note: "active" projects have county_1 and region, "completed" and "withdrawn" only have county and entity
-    if "county_1" in df.columns: # active projects
+    if "county_1" in df.columns:  # active projects
         key = [
             "point_of_interconnection_clean",
             "capacity_mw_resource_1",
@@ -550,7 +545,7 @@
             "region",
             "resource_type_1",
         ]
-    else: # completed and withdrawn projects
+    else:  # completed and withdrawn projects
         key = [
             "point_of_interconnection_clean",
             "capacity_mw_resource_1",
@@ -579,7 +574,7 @@
 def add_co2e_estimate(df: pd.DataFrame,
                       gt_upper_capacity_threshold=110,
                       gt_mid_capacity_threshold=40,
-                      gas_turbine_btu_per_kwh=11069, 
+                      gas_turbine_btu_per_kwh=11069,
                       combined_cycle_btu_per_kwh=7604,
                       gas_emission_factor=53.08,
                       small_gt_cf=0.4425,
@@ -589,7 +584,7 @@
 
     heat rate source: https://www.eia.gov/electricity/annual/html/epa_08_02.html
     emissions factor source: https://github.com/grgmiller/emission-factors (EPA Mandatory Reporting of Greenhouse Gases Rule)
-    
+
     Capacity factors were simple mean values derived from recent gas plants. See notebooks/05-kl-iso_co2_emissions.ipynb
 
     Args:
@@ -609,23 +604,29 @@
 
     gas_df = df.loc[(df.resource == 'Gas') & df['queue_status'].eq('active'), :].copy()
     gas_df['prime_mover_inferred'] = 'GT'
-    gas_df['prime_mover_inferred'] = gas_df['prime_mover_inferred'].where(gas_df['capacity_mw'] <= gt_upper_capacity_threshold, 'CC')
+    gas_df['prime_mover_inferred'] = gas_df['prime_mover_inferred'].where(
+        gas_df['capacity_mw'] <= gt_upper_capacity_threshold, 'CC')
     gas_df['heat_rate_btu_per_kwh'] = gas_turbine_btu_per_kwh
-    gas_df['heat_rate_btu_per_kwh'] = gas_df['heat_rate_btu_per_kwh'].where(gas_df['prime_mover_inferred'] == 'GT', combined_cycle_btu_per_kwh)
-    mmbtu_per_btu = 1/1000000
-    gas_df['kg_co2e_emission_per_kwh'] = gas_df['heat_rate_btu_per_kwh'] * mmbtu_per_btu * gas_emission_factor
-    
+    gas_df['heat_rate_btu_per_kwh'] = gas_df['heat_rate_btu_per_kwh'].where(
+        gas_df['prime_mover_inferred'] == 'GT', combined_cycle_btu_per_kwh)
+    mmbtu_per_btu = 1 / 1000000
+    gas_df['kg_co2e_emission_per_kwh'] = gas_df['heat_rate_btu_per_kwh'] * \
+        mmbtu_per_btu * gas_emission_factor
+
     # Estimate capacity factor
     gas_df['capacity_factor_estimated'] = small_gt_cf
-    gas_df['capacity_factor_estimated'] = gas_df['capacity_factor_estimated'].where(gas_df['capacity_mw'] < gt_mid_capacity_threshold, big_gt_cf)
-    gas_df['capacity_factor_estimated'] = gas_df['capacity_factor_estimated'].where(gas_df['prime_mover_inferred'] == 'GT', cc_cf)
-    
+    gas_df['capacity_factor_estimated'] = gas_df['capacity_factor_estimated'].where(
+        gas_df['capacity_mw'] < gt_mid_capacity_threshold, big_gt_cf)
+    gas_df['capacity_factor_estimated'] = gas_df['capacity_factor_estimated'].where(
+        gas_df['prime_mover_inferred'] == 'GT', cc_cf)
+
     # Put it all together
     gas_df['MWh'] = gas_df['capacity_mw'] * gas_df['capacity_factor_estimated']
     kwh_per_mwh = 1000
-    tons_per_kg = 1/1000
+    tons_per_kg = 1 / 1000
     # put in units of tons per year to match EIP data
-    gas_df['co2e_tpy'] = gas_df['kg_co2e_emission_per_kwh'] * kwh_per_mwh * tons_per_kg * gas_df['MWh']
+    gas_df['co2e_tpy'] = gas_df['kg_co2e_emission_per_kwh'] * \
+        kwh_per_mwh * tons_per_kg * gas_df['MWh']
     # rejoin
     out = df.join(gas_df['co2e_tpy'], how='left')
     return out
"""Tranform raw FIPS tables to a database-ready form."""
import logging
from typing import Dict, Sequence

import pandas as pd

from dbcp.schemas import TABLE_SCHEMAS

logger = logging.getLogger(__name__)


def county_fips(counties: pd.DataFrame) -> pd.DataFrame:
    """
    Apply transformations to county FIPS table.

    Args:
        counties: raw county_fips table.

    Returns:
        transformed county_fips table.
    """
    counties = counties.copy()
<<<<<<< HEAD
    counties = _dedupe_keep_shortest_name(counties, idx_cols=['statefp', 'countyfp'])
=======
    counties = _dedupe_keep_shortest_name(counties, idx_cols=["statefp", "countyfp"])
>>>>>>> 5e295922

    # make 5 digit FIPS
    counties["county_id_fips"] = counties["statefp"] + counties["countyfp"]

<<<<<<< HEAD
    rename_dict = {'statefp': 'state_id_fips', 'name': 'county_name', }
    counties = (counties.rename(columns=rename_dict).drop(columns='countyfp'))
=======
    rename_dict = {
        "statefp": "state_id_fips",
        "name": "county_name",
    }
    counties = counties.rename(columns=rename_dict).drop(columns="countyfp")
>>>>>>> 5e295922

    # Validate schema
    counties = TABLE_SCHEMAS["county_fips"].validate(counties)
    assert "object" not in counties.dtypes

    return counties


def state_fips(states: pd.DataFrame) -> pd.DataFrame:
    """
    Apply transformations to county FIPS table.

    Args:
        states: raw county_fips table.

    Returns:
        transformed county_fips table.
    """
    states = states.copy()
<<<<<<< HEAD
    states = _dedupe_keep_shortest_name(states, idx_cols=['fips', ])

    rename_dict = {'fips': 'state_id_fips',
                   'name': 'state_name', 'postal': 'state_abbrev'}
=======
    states = _dedupe_keep_shortest_name(
        states,
        idx_cols=[
            "fips",
        ],
    )

    rename_dict = {
        "fips": "state_id_fips",
        "name": "state_name",
        "postal": "state_abbrev",
    }
>>>>>>> 5e295922
    states = states.rename(columns=rename_dict)

    # Validate schema
    states = TABLE_SCHEMAS["state_fips"].validate(states)
    assert "object" not in states.dtypes

    return states


def transform(fips_tables: Dict[str, pd.DataFrame]) -> pd.DataFrame:
    """
    Transform state and county FIPS dataframes.

    Args:
        fips_tables: Dictionary of the raw extracted data for each FIPS table.

    Returns:
        transformed_fips_tables: Dictionary of the transformed tables.
    """
    transformed_fips_tables = {}

    transform_functions = {
        "county_fips": county_fips,
        "state_fips": state_fips,
    }

    for table_name, transform_func in transform_functions.items():
        logger.info(f"FIPS tables: Transforming {table_name} table.")

        table_df = fips_tables[table_name].copy()
        transformed_fips_tables[table_name] = transform_func(table_df)

    return transformed_fips_tables


<<<<<<< HEAD
def _dedupe_keep_shortest_name(df: pd.DataFrame, idx_cols: Sequence[str], name_col: str = 'name') -> pd.DataFrame:
=======
def _dedupe_keep_shortest_name(
    df: pd.DataFrame, idx_cols: Sequence[str], name_col: str = "name"
) -> pd.DataFrame:
>>>>>>> 5e295922
    """Several states and counties have multiple entries with short- and long-form names. This function removes all but the shortest.

    Example: 'Rhode Island' vs 'Rhode Island and Providence Plantations'

    Args:
        df (pd.DataFrame): input dataframe of states or counties
        idx_cols (Sequence[str]): column(s) comprising a (compound) key. Also determines output sort order.
        name_col (str, optional): column used for sorting based on length. Defaults to 'name'.

    Returns:
        pd.DataFrame: deduplicated copy of input dataframe, sorted by idx_cols
    """
    sorted_idx = df[name_col].str.len().sort_values(ascending=True).index
    sorted_ = df.loc[sorted_idx, :]
<<<<<<< HEAD
    deduped = sorted_.drop_duplicates(
        subset=idx_cols, keep='first').sort_values(idx_cols)
=======
    deduped = sorted_.drop_duplicates(subset=idx_cols, keep="first").sort_values(
        idx_cols
    )
>>>>>>> 5e295922
    return deduped<|MERGE_RESOLUTION|>--- conflicted
+++ resolved
@@ -20,25 +20,16 @@
         transformed county_fips table.
     """
     counties = counties.copy()
-<<<<<<< HEAD
-    counties = _dedupe_keep_shortest_name(counties, idx_cols=['statefp', 'countyfp'])
-=======
     counties = _dedupe_keep_shortest_name(counties, idx_cols=["statefp", "countyfp"])
->>>>>>> 5e295922
 
     # make 5 digit FIPS
     counties["county_id_fips"] = counties["statefp"] + counties["countyfp"]
 
-<<<<<<< HEAD
-    rename_dict = {'statefp': 'state_id_fips', 'name': 'county_name', }
-    counties = (counties.rename(columns=rename_dict).drop(columns='countyfp'))
-=======
     rename_dict = {
         "statefp": "state_id_fips",
         "name": "county_name",
     }
     counties = counties.rename(columns=rename_dict).drop(columns="countyfp")
->>>>>>> 5e295922
 
     # Validate schema
     counties = TABLE_SCHEMAS["county_fips"].validate(counties)
@@ -58,12 +49,6 @@
         transformed county_fips table.
     """
     states = states.copy()
-<<<<<<< HEAD
-    states = _dedupe_keep_shortest_name(states, idx_cols=['fips', ])
-
-    rename_dict = {'fips': 'state_id_fips',
-                   'name': 'state_name', 'postal': 'state_abbrev'}
-=======
     states = _dedupe_keep_shortest_name(
         states,
         idx_cols=[
@@ -76,7 +61,6 @@
         "name": "state_name",
         "postal": "state_abbrev",
     }
->>>>>>> 5e295922
     states = states.rename(columns=rename_dict)
 
     # Validate schema
@@ -112,13 +96,9 @@
     return transformed_fips_tables
 
 
-<<<<<<< HEAD
-def _dedupe_keep_shortest_name(df: pd.DataFrame, idx_cols: Sequence[str], name_col: str = 'name') -> pd.DataFrame:
-=======
 def _dedupe_keep_shortest_name(
     df: pd.DataFrame, idx_cols: Sequence[str], name_col: str = "name"
 ) -> pd.DataFrame:
->>>>>>> 5e295922
     """Several states and counties have multiple entries with short- and long-form names. This function removes all but the shortest.
 
     Example: 'Rhode Island' vs 'Rhode Island and Providence Plantations'
@@ -133,12 +113,7 @@
     """
     sorted_idx = df[name_col].str.len().sort_values(ascending=True).index
     sorted_ = df.loc[sorted_idx, :]
-<<<<<<< HEAD
-    deduped = sorted_.drop_duplicates(
-        subset=idx_cols, keep='first').sort_values(idx_cols)
-=======
     deduped = sorted_.drop_duplicates(subset=idx_cols, keep="first").sort_values(
         idx_cols
     )
->>>>>>> 5e295922
     return deduped
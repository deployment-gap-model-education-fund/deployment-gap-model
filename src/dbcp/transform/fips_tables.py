--- conflicted
+++ resolved
@@ -30,11 +30,7 @@
     counties = counties.rename(columns=rename_dict).drop(columns="countyfp")
 
     # Validate schema
-<<<<<<< HEAD
-    counties = TABLE_SCHEMAS["county_fips"].validate(counties, lazy=True)
-=======
     counties = counties.convert_dtypes()
->>>>>>> 816f4b54
     assert "object" not in counties.dtypes
 
     return counties
@@ -66,11 +62,7 @@
     states = states.rename(columns=rename_dict)
 
     # Validate schema
-<<<<<<< HEAD
-    states = TABLE_SCHEMAS["state_fips"].validate(states, lazy=True)
-=======
     states = states.convert_dtypes()
->>>>>>> 816f4b54
     assert "object" not in states.dtypes
 
     return states

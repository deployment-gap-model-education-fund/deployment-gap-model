"""Functions to transform EIP Infrastructure tables."""

import logging
import re
from typing import Dict, List, Sequence

import numpy as np
import pandas as pd

from dbcp.constants import DATA_DIR
from dbcp.transform.helpers import (
    add_county_fips_with_backup_geocoding,
    replace_value_with_count_validation,
)

logger = logging.getLogger(__name__)


def _convert_string_to_boolean(ser: pd.Series) -> pd.Series:
    if pd.api.types.is_bool_dtype(ser):
        return ser
    mapping = {"True": True, "False": False, "": pd.NA}
    out = ser.map(mapping).astype(pd.BooleanDtype())
    return out


def _format_column_names(cols: Sequence[str]) -> List[str]:
    """Convert column names from human friendly to machine friendly.

    Args:
        cols (Sequence[str]): raw column names in camel case

    Returns:
        List[str]: list of converted column names
    """
    pattern = re.compile(r"(?<=[a-z])(?=[A-Z])|(?<=[A-Z])(?=[A-Z][a-z])")
    out = [pattern.sub("_", col).lower().replace("-", "") for col in cols]
    return out


def _split_json_column(
    df: pd.DataFrame, col: str, prefix: str | None = None
) -> pd.DataFrame:
    """Converts JSON string column into separate columns.

    Args:
        df: DataFrame containing a JSON/dict column.
        col: name of column to be split
        prefix: prefix to add to column names

    Returns:
        DataFrame with JSON column split out into individual columns.
    """
    raw_df = df.copy()
    if col in raw_df.columns:
        json_cols = pd.json_normalize(raw_df[col].map(eval))
        if prefix:
            json_cols = json_cols.add_prefix(prefix)
        return pd.concat([raw_df, json_cols], axis="columns").drop(col, axis="columns")
    return raw_df


def _fix_erroneous_array_items(ser: pd.Series, split_on=",", regex=False) -> pd.Series:
    """Split on a delimiter and preserve only the first value.

    Several columns in EIP data should be numeric types but a small number of erroneous
    values forces them to object dtype. The erroneous pattern is for the value to be
    duplicated as a CSV string. For example, 0.2 appears as '0.2, 0.2'.

    Args:
        ser (pd.Series): values to fix

    Returns:
        pd.Series: fixed series
    """
    if pd.api.types.is_numeric_dtype(ser):
        return ser
    first_values = ser.str.split(split_on, n=1, regex=regex).str[0]
    return first_values


def facilities_transform(raw_fac_df: pd.DataFrame) -> pd.DataFrame:
    """Transform the facilities table from the EIP Excel database.

    Args:
        raw_fac_df (pd.DataFrame): raw facilities dataframe

    Returns:
        pd.DataFrame: transformed copy of the raw facilities dataframe
    """
    fac = raw_fac_df.copy()
    fac = _split_json_column(fac, col="xata")
    fac.columns = _format_column_names(fac)
    # Drop facilities that aren't published by EIP
    fac = fac.loc[fac["published"]]
    rename_dict = {  # add 'raw_' prefix to columns that need transformation
        "id": "facility_id",
        "updated_at": "raw_modified_on",
        "created_at": "raw_created_on",
        # "company_id": "raw_company_id",
        # "project_id": "raw_project_id",
        "state": "raw_state",
        "state_facility_id_numbers": "raw_state_facility_id_numbers",
        "primary_naics_code": "raw_primary_naics_code",
        "primary_sic_code": "raw_primary_sic_code",
        "street_address": "raw_street_address",
        "city": "raw_city",
        "zip_code": "raw_zip_code",
        "countyor_parish": "raw_county_or_parish",
        "estimated_populationwithin3miles": "raw_estimated_population_within_3_miles",
        "percent_peopleof_colorwithin3miles": "raw_percent_people_of_color_within_3_miles",
        "percent_peopleof_color_percentile": "raw_percentile_people_of_color_within_3_miles",
        "percent_peopleof_color_national_average": "percent_people_of_color_national_average",
        "percent_lowincomewithin3miles": "raw_percent_low_income_within_3_miles",
        "percent_lowincome_percentile": "raw_percentile_low_income_within_3_miles",
        "percent_lowincome_national_average": "percent_low_income_national_average",
        "percentunder5years_oldwithin3miles": "raw_percent_under_5_years_old_within_3_miles",
        "percentunder5years_old_percentile": "raw_percentile_under_5_years_old_within_3_miles",
        "percentunder5years_old_national_average": "percent_under_5_years_old_national_average",
        "percent_peopleover64years_oldwithin3miles": "raw_percent_people_over_64_years_old_within_3_miles",
        "percentover64years_old_percentile": "raw_percentile_people_over_64_years_old_within_3_miles",
        "percentover64years_old_national_average": "percent_people_over_64_years_old_national_average",
        "air_toxics_cancer_risk_nata_cancer_risk": "raw_air_toxics_cancer_risk_nata_cancer_risk",
        "air_toxics_cancer_risk_percentile": "raw_air_toxics_cancer_risk_percentile",
        "location": "raw_location",
        "facility_footprint": "raw_facility_footprint",
        "epafrsid1": "raw_epa_frs_id_1",
        "epafrsid2": "raw_epa_frs_id_2",
        "epafrsid3": "raw_epa_frs_id_3",
        "id_qaqc": "unknown_id",
        "linkto_ejscreen_report": "link_to_ejscreen_report",
        # New columns
        "cancer_prevalence": "raw_percent_cancer_prevalence",
        "cancer_prevalence_percentile": "raw_percentile_cancer_prevalence",
        "county_fips_code_text": "raw_county_fips_code",
        "location": "raw_location",
        "facility_footprint": "raw_facility_footprint",
        "epafrsid1": "raw_epa_frs_id_1",
        "epafrsid2": "raw_epa_frs_id_2",
        "epafrsid3": "raw_epa_frs_id_3",
        "id_qaqc": "unknown_id",
        # FIND THESE!
        # "associated_facilities_id": "raw_associated_facilities_id",
        # "pipelines_id": "raw_pipelines_id",
        # "air_operating_id": "raw_air_operating_id",
        # "latest_updates": "raw_latest_updates",
        # "cwa-npdes_id": "raw_cwa_npdes_id",
        # "cwa_wetland_id": "raw_cwa_wetland_id",
        # "other_permits_id": "raw_other_permits_id",
        # "congressional_representatives": "raw_congressional_representatives",
        # "ccs/ccus": "raw_is_ccs",
        # "respiratory_hazard_index": "raw_respiratory_hazard_index",
        # "pm2.5_ug/m3": "raw_pm2_5_ug_per_m3",
        # "o3_ppb": "raw_o3_ppb",
        # "wastewater_discharge_indicator": "raw_wastewater_discharge_indicator",
    }
    fac.rename(columns=rename_dict, inplace=True)
    should_be_numeric = [
        # "facility_id",
        "raw_estimated_population_within_3_miles",
        "raw_percent_people_of_color_within_3_miles",
        "raw_percentile_people_of_color_within_3_miles",
        "raw_percent_low_income_within_3_miles",
        "raw_percentile_low_income_within_3_miles",
        "raw_percent_under_5_years_old_within_3_miles",
        "raw_percentile_under_5_years_old_within_3_miles",
        "raw_percent_people_over_64_years_old_within_3_miles",
        "raw_percentile_people_over_64_years_old_within_3_miles",
        "raw_air_toxics_cancer_risk_nata_cancer_risk",
        "raw_air_toxics_cancer_risk_percentile",
        "raw_percent_cancer_prevalence",
        "raw_percentile_cancer_prevalence",
        # "raw_respiratory_hazard_index",
        # "raw_pm2_5_ug_per_m3",
        # "raw_o3_ppb",
        # "raw_wastewater_discharge_indicator",
    ]
    # Check that all columns that should be numeric are
    for col in should_be_numeric:
        if not pd.api.types.is_numeric_dtype(fac[col]):
            fac[col] = pd.to_numeric(fac[col], errors="raise")

    # fix states that are CSV duplicates like "LA, LA"
    # TODO: There are 3 facilities with multiple states - pick first
    # logger.info(f"Assigning project to first listed state for {len(fac.loc[(fac.raw_state.str.contains(","))])} projects with multiple states.")
    fac["state"] = _fix_erroneous_array_items(fac["raw_state"])
    fac["state"].replace(["TBD", "TDB", ""], pd.NA, inplace=True)

    # fix counties with multiple values
    # Simplify by only taking first county. Only 11 multivalued as of 7/18/2023
    # logger.info(f"Assigning project to first listed county for {len(fac.loc[(fac.raw_county.str.contains(","))])} projects with multiple counties.")
    fac["county"] = _fix_erroneous_array_items(
        fac["raw_county_or_parish"], split_on=",| and | or ", regex=True
    )
    fac["county"] = fac["county"].astype("string")
    fac["county"].replace(
        ["TBD", "TDB", "TBD County", "TBD Parish", ""], pd.NA, inplace=True
    )
    # Strip leading and trailing whitespace
    fac["county"] = fac["county"].str.strip()

    # fix county FIPS codes with multiple values
    # Simplify by only taking first FIPS code.
    # 26 values as of Jan 9 2025.
    fac["county_fips_code"] = _fix_erroneous_array_items(fac["raw_county_fips_code"])

    # Geocode, then compare to EIP-provided data
    fac = add_county_fips_with_backup_geocoding(
        fac, state_col="state", locality_col="county"
    )
    assert len(fac.loc[fac.county_id_fips != fac.county_fips_code]) == 0

    fac.drop(
        columns=["state", "county", "county_fips_code"], inplace=True
    )  # drop intermediates

    assert fac["longitude"].max() < 0  # USA longitudes
    assert fac["latitude"].min() > 0  # USA latitudes

    fac["date_modified"] = pd.to_datetime(
        fac.loc[:, "raw_modified_on"], infer_datetime_format=True
    )

    return fac


def projects_transform(raw_proj_df: pd.DataFrame) -> pd.DataFrame:
    """Transform the projects table from the EIP Excel database.

    Args:
        raw_fac_df (pd.DataFrame): raw projects dataframe

    Returns:
        pd.DataFrame: transformed copy of the raw projects dataframe
    """
    proj = raw_proj_df.copy()
    proj = _split_json_column(proj, col="xata")
    proj.columns = _format_column_names(proj.columns)
    rename_dict = {  # add 'raw_' prefix to columns that need transformation
        "actual_operating_year": "raw_actual_operating_year",  # NEW
        "actualor_expected_completion_year": "raw_actual_or_expected_completion_year",
        "current_expected_operating_year": "raw_current_expected_operating_year",  # NEW
        "original_expected_operating_year": "raw_original_expected_operating_year",  # NEW
        # "air_construction_id": "raw_air_construction_id",
        # "air_operating_id": "raw_air_operating_id",
        # "ccs_id": "raw_ccs_id",
        # "ccs": "raw_is_ccs",
        "construction_status_last_checked": "raw_construction_status_last_checked",
        "construction_status_last_updated": "raw_construction_status_last_updated",  # NEW
        "created_at": "raw_created_on",
        "permittingand_emissions_accounting_notes": "raw_permitting_and_emissions_accounting_notes",
        "id": "project_id",
        "id_qaqc": "unknown_id",  # NEW
        "industry_sector": "raw_industry_sector",
        "updated_at": "raw_modified_on",
        # "nga_id": "raw_nga_id",
        # "number_of_jobs_promised": "raw_number_of_jobs_promised",
        "operating_status": "raw_operating_status",
        # "other_permits_id": "raw_other_permits_id",
        "project_costmillion": "cost_millions",
        "project_type": "raw_project_type",
        "product_type": "raw_product_type",
        # "target_list": "raw_is_ally_target",
        # add tons per year units
        "sulfur_dioxide_so2": "sulfur_dioxide_so2_tpy",
        "carbon_monoxide_co": "carbon_monoxide_co_tpy",
        "hazardous_air_pollutants_ha_ps": "hazardous_air_pollutants_haps_tpy",
        "hazardous_air_pollutants_ha_pspotentiallbsperyear": "hazardous_air_pollutants_haps_potential_lbspy",  # NEW
        "greenhouse_gases_co2e": "greenhouse_gases_co2e_tpy",
        "nitrogen_oxides_n_ox": "nitrogen_oxides_nox_tpy",
        "particulate_matter_pm25": "particulate_matter_pm2_5_tpy",
        "volatile_organic_compounds_voc": "volatile_organic_compounds_voc_tpy",
        "coalplant_co2eequivalency": "coal_plant_co2e_equivalency",  # NEW
        "gaspoweredvehiclesequivalency": "gas_powered_vehicles_equivalency",  # NEW
        "mortalitycostofadditional_co2edeaths": "mortality_cost_of_additional_co2e_deaths",  # NEW
        "socialcostofadditional_co2e_lower_estimate": "social_cost_of_additional_co2e_lower_estimate",  # NEW
        "socialcostofadditional_co2e_upper_estimate": "social_cost_of_additional_co2e_upper_estimate",  # NEW
        "total_wetlands_affected_permanentlyacres": "total_wetlands_affected_permanently_acres",  # NEW
        "total_wetlands_affected_temporarilyacres": "total_wetlands_affected_temporarily_acres",  # NEW
    }
    proj.rename(columns=rename_dict, inplace=True)
    should_be_numeric = [
        "greenhouse_gases_co2e_tpy",
        "particulate_matter_pm2_5_tpy",
        "nitrogen_oxides_nox_tpy",
        "volatile_organic_compounds_voc_tpy",
        "carbon_monoxide_co_tpy",
        "hazardous_air_pollutants_haps_tpy",
        "hazardous_air_pollutants_haps_potential_lbspy",
        "total_wetlands_affected_temporarily_acres",
        "total_wetlands_affected_permanently_acres",
        "coal_plant_co2e_equivalency",
        "gas_powered_vehicles_equivalency",
        "mortality_cost_of_additional_co2e_deaths",
        "social_cost_of_additional_co2e_lower_estimate",
        "social_cost_of_additional_co2e_upper_estimate",
        "sulfur_dioxide_so2_tpy",
        "cost_millions",
    ]
    for col in should_be_numeric:
        if not pd.api.types.is_numeric_dtype(proj[col]):
            proj[col] = pd.to_numeric(proj[col], errors="raise")

    # Create CCS boolean
    proj["is_ccs"] = np.where(
        proj["raw_industry_sector"].str.contains("CCUS"), True, False
    )

    # # manual correction for project with 92 Billion dollar cost (lol). Googled it and
    # # it was supposed to be 9.2 Billion
    to_correct = proj.loc[
        proj["project_name"].eq(
            "Gron Fuels' Renewable Fuels Plant - Initial Construction"
        ),
        "cost_millions",
    ]
    assert len(to_correct) == 1, "Expected one project to correct."
    assert to_correct.ge(9000).all(), "Expected erroneous cost over 9 billion."
    proj.loc[
        proj["project_name"].eq(
            "Gron Fuels' Renewable Fuels Plant - Initial Construction"
        ),
        "cost_millions",
    ] *= 0.1
    # TODO: IS THIS STILL RELEVANT ONCE JOINED?
    # # manual fix. One project's facility id doesn't exist. The project is the Oil part
    # # of the willow Project. The next project ID belongs to the gas part, and its
    # # facility ID does exist. So I assign the oil facility ID to the gas facility ID.
    # proj_idx = proj.loc[
    #     proj["project_id"].eq(5805)
    #     & proj["raw_facility_id"].eq(5804)
    #     & proj["name"].str.startswith("Willow ")
    # ].index
    # assert len(proj_idx) == 1
    # proj.at[proj_idx[0], "raw_facility_id"] = 5806

    proj["date_modified"] = pd.to_datetime(
        proj.loc[:, "raw_modified_on"], infer_datetime_format=True
    )
    proj["operating_status"] = proj.loc[:, "raw_operating_status"].copy()
    replace_value_with_count_validation(  # in place
        df=proj,
        col="operating_status",
        val_to_replace="Unknown",
        replacement=pd.NA,
        expected_count=2,
    )
    # # pick first of multi-valued entries
    proj["industry_sector"] = (
        proj.loc[:, "raw_industry_sector"].str.split(",", n=1).str[0]
    ).astype("string")

    # Coerce lists to strings for SQL
    proj[
        ["operating_status_source_documents", "operating_status_source_documents_old"]
    ] = proj[
        ["operating_status_source_documents", "operating_status_source_documents_old"]
    ].astype(
        str
    )

    # duplicative_columns = [  # these are raw names
    #     # These columns are just a concatenation of the names and IDs corresponding to the ID columns
    #     # They add no information but invite inconsistency
    #     "Facility",
    #     "Air Construction",
    #     "Air Operating",
    #     "NGA",
    #     "MARAD",
    #     "Other Permits",
    # ]
    # duplicative_columns = _format_column_names(duplicative_columns)
    # proj.drop(columns=duplicative_columns, inplace=True)

    return proj


def air_construction_transform(raw_air_constr_df: pd.DataFrame) -> pd.DataFrame:
    """Transform the air_construction table from the EIP Excel database.

    Args:
        raw_fac_df (pd.DataFrame): raw air_construction dataframe

    Returns:
        pd.DataFrame: transformed copy of the raw air_construction dataframe
    """
    air = raw_air_constr_df.copy()
    air = _split_json_column(air, col="xata")
    air.columns = _format_column_names(air.columns)
    # there are 7 columns with facility-wide criteria pollutant metrics, but they are
    # almost all null.
    air.drop(
        columns=[col for col in air.columns if col.startswith("facilitywide_pte")],
        inplace=True,
    )
    rename_dict = {  # add 'raw_' prefix to columns that need transformation
        "id": "air_construction_id",
        "id_qaqc": "unknown_id",
        "created_at": "raw_created_on",
        "updated_at": "raw_modified_on",
        "description": "description_or_purpose",
        "date_last_checked": "raw_date_last_checked",
        "permit_status": "raw_permit_status",
        "application_date": "raw_application_date",
        "draft_permit_issuance_date": "raw_draft_permit_issuance_date",
        "last_dayto_comment": "raw_last_day_to_comment",
        "final_permit_issuance_date": "raw_final_permit_issuance_date",
        "deadlineto_begin_construction": "raw_deadline_to_begin_construction",
    }
    air.rename(columns=rename_dict, inplace=True)

    # # transform columns
    air["date_modified"] = pd.to_datetime(  # ignore other date columns for now
        air.loc[:, "raw_modified_on"], infer_datetime_format=True
    )
    air["permit_status"] = air.loc[:, "raw_permit_status"].copy()
    replace_value_with_count_validation(  # in place
        df=air,
        col="permit_status",
        val_to_replace="Withdrawn (UARG v. EPA 134 S. Ct. 2427 (2014))",
        replacement="Withdrawn",
        expected_count=14,
    )

    # Coerce lists to strings for SQL
    air[["documents", "documents_old"]] = air[["documents", "documents_old"]].astype(
        str
    )

    return air


def facilities_project_assn_transform(
    raw_facilities_project_assn: pd.DataFrame,
) -> pd.DataFrame:
    """Clean a table of IDs linking the `projects` table and `facilities` table.

    This function creates a single many-to-many table of associated projects and facilities.

    Args:
        raw_facilities_project_assn_transform: A DataFrame linking facility and project IDs.

    Returns:
        pd.DataFrame: table of associations between facilities and projects.
    """
    fac_proj = raw_facilities_project_assn.copy()

    # Facility 812 doesn't have a project - check it is the only one.
    assert pd.isnull(fac_proj["Facility"]).sum() == 0
    assert pd.isnull(fac_proj["Project"]).sum() == 1

    # Find all facilities with a null project ID attached
    fac_w_null_proj_ids = fac_proj.loc[fac_proj.Project.isnull()].Facility.unique()
    # Check that facility has other IDs attached
    assert (
        len(
            fac_proj.loc[
                (fac_proj.Facility.isin(fac_w_null_proj_ids))
                & (fac_proj.Project.notnull())
            ]
        )
        >= 1
    )
    # Drop the bad row
    fac_proj = fac_proj.loc[fac_proj.Project.notnull()].reset_index(drop=True)

    for col in ["xata", "Facility", "Project"]:
        prefix = "" if col == "xata" else f"{col.lower()}_"
        fac_proj = _split_json_column(fac_proj, col=col, prefix=prefix)

    fac_proj.columns = _format_column_names(fac_proj.columns)

    # We only keep published facilities in the facilities table.
    # Drop unpublished facilities, which are causing FK problems.
    # https://oilandgaswatch.org/xata-api/01-00_FACILITIES/data/5608
    # https://oilandgaswatch.org/xata-api/01-00_FACILITIES/data/6612
    # https://oilandgaswatch.org/xata-api/01-00_FACILITIES/data/6683
    # https://oilandgaswatch.org/xata-api/01-00_FACILITIES/data/7365
    # https://oilandgaswatch.org/xata-api/01-00_FACILITIES/data/6658
    # https://oilandgaswatch.org/xata-api/01-00_FACILITIES/data/rec_cp5p46vn1jkikfutr9jg
    # https://oilandgaswatch.org/xata-api/01-00_FACILITIES/data/rec_cti6ekqab52bjrah4m4g
    fac_proj = fac_proj.loc[
        ~fac_proj.facility_id.isin(
            [
                "5608",
                "6612",
                "6683",
                "7365",
                "6658",
                "rec_cp5p46vn1jkikfutr9jg",
                "rec_cti6ekqab52bjrah4m4g",
            ]
        )
    ]

    rename_dict = {
        "id": "connection_id",
        "id_qaqc": "connection_unknown_id",
        "updated_at": "raw_updated_at",
        "created_at": "raw_created_at",
    }
    fac_proj.rename(columns=rename_dict, inplace=True)

    fac_proj["date_modified"] = pd.to_datetime(  # ignore other date columns for now
        fac_proj.loc[:, "raw_updated_at"], infer_datetime_format=True
    )

    fac_proj["date_created"] = pd.to_datetime(  # ignore other date columns for now
        fac_proj.loc[:, "raw_created_at"], infer_datetime_format=True
    )

    return fac_proj


def project_permit_assn_transform(
    raw_project_permits_assn: pd.DataFrame,
) -> pd.DataFrame:
    """Clean a table of IDs linking the `projects` table and `air_construction_permits` table.

    This function creates a single many-to-many table of associated projects and permits.

    Args:
        raw_project_permits_assn: A DataFrame linking project and permit IDs.

    Returns:
        pd.DataFrame: table of associations between projects and air construction permits
    """
    proj_perm = raw_project_permits_assn.copy()

    # Projects 5417 and 2874 have null permits attached.
    assert pd.isnull(proj_perm["Project"]).sum() == 0
    assert pd.isnull(proj_perm["AirConstruction"]).sum() == 2

    # Find all facilities with a null project ID attached
    proj_w_null_permit_ids = proj_perm.loc[
        proj_perm.AirConstruction.isnull()
    ].Project.unique()
    # Check that each project has other IDs attached - 5417/Donaldsville does not.
    for proj in proj_w_null_permit_ids:
        if "5417" not in proj:
            assert (
                len(
                    proj_perm.loc[
                        (proj_perm.Project == proj)
                        & (proj_perm.AirConstruction.notnull())
                    ]
                )
                >= 1
            )
    # Drop the bad row
    proj_perm = proj_perm.loc[proj_perm.AirConstruction.notnull()].reset_index(
        drop=True
    )

    for col in ["xata", "Project", "AirConstruction"]:
        prefix = "" if col == "xata" else f"{col.lower()}_"
        proj_perm = _split_json_column(proj_perm, col=col, prefix=prefix)

    proj_perm.columns = _format_column_names(proj_perm.columns)

    rename_dict = {
        "id": "connection_id",
        "id_qaqc": "connection_unknown_id",
        "airconstruction_id": "air_construction_id",
        "updated_at": "raw_updated_at",
        "created_at": "raw_created_at",
    }
    proj_perm.rename(columns=rename_dict, inplace=True)

    proj_perm["date_modified"] = pd.to_datetime(  # ignore other date columns for now
        proj_perm.loc[:, "raw_updated_at"], infer_datetime_format=True
    )

    proj_perm["date_created"] = pd.to_datetime(  # ignore other date columns for now
        proj_perm.loc[:, "raw_created_at"], infer_datetime_format=True
    )

    return proj_perm


def transform(raw_eip_dfs: Dict[str, pd.DataFrame]) -> Dict[str, pd.DataFrame]:
    """Apply all transforms to raw EIP data.

    Args:
        raw_eip_dfs (Dict[str, pd.DataFrame]): raw EIP data

    Returns:
        Dict[str, pd.DataFrame]: transfomed EIP data for the warehouse
    """
    fac = facilities_transform(raw_eip_dfs["eip_facilities"])
    proj = projects_transform(raw_eip_dfs["eip_projects"])
    air = air_construction_transform(raw_eip_dfs["eip_air_construction_permits"])
    facility_project_association = facilities_project_assn_transform(
        raw_eip_dfs["eip_facility_project_assn"]
    )
    project_permit_association = project_permit_assn_transform(
        raw_eip_dfs["eip_air_construction_project_assn"]
    )
    out = {
        "eip_facilities": fac,
        "eip_projects": proj,
        "eip_air_constr_permits": air,
        "eip_facility_project_association": facility_project_association,
        "eip_project_permit_association": project_permit_association,
    }

    return out


if __name__ == "__main__":
    #  debugging entry point

    from dbcp.extract.eip_infrastructure import extract

<<<<<<< HEAD
    source_path = Path("/app/data/raw/eip_infrastructure")
=======
    source_path = DATA_DIR / "raw/2023.05.24 OGW database.xlsx"
>>>>>>> f0eca901
    eip_raw_dfs = extract(source_path)
    eip_transformed_dfs = transform(eip_raw_dfs)
    print("yay")<|MERGE_RESOLUTION|>--- conflicted
+++ resolved
@@ -612,11 +612,7 @@
 
     from dbcp.extract.eip_infrastructure import extract
 
-<<<<<<< HEAD
     source_path = Path("/app/data/raw/eip_infrastructure")
-=======
-    source_path = DATA_DIR / "raw/2023.05.24 OGW database.xlsx"
->>>>>>> f0eca901
     eip_raw_dfs = extract(source_path)
     eip_transformed_dfs = transform(eip_raw_dfs)
     print("yay")
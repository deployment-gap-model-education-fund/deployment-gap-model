--- conflicted
+++ resolved
@@ -1,10 +1,6 @@
 """Common transform operations."""
 from pathlib import Path
-<<<<<<< HEAD
 from typing import Any, Dict, List, Optional
-=======
-from typing import Dict, List, Optional
->>>>>>> 1ac3e1be
 
 import pandas as pd
 from joblib import Memory
@@ -267,11 +263,6 @@
     # this function. That allows other, unrelated columns to change but still use the geocode cache.
     geocoder = GoogleGeocoder()
     new_cols = state_locality_df.apply(
-<<<<<<< HEAD
-        _geocode_row, axis=1, result_type='expand', client=geocoder, state_col=state_col, locality_col=locality_col)
-    new_cols.columns = ['geocoded_locality_name',
-                        'geocoded_locality_type', 'geocoded_containing_county']
-=======
         _geocode_row,
         axis=1,
         result_type="expand",
@@ -284,7 +275,6 @@
         "geocoded_locality_type",
         "geocoded_containing_county",
     ]
->>>>>>> 1ac3e1be
     return new_cols
 
 
@@ -304,14 +294,9 @@
     Returns:
         pd.DataFrame: copy of state_locality_df with new columns 'geocoded_locality_name', 'geocoded_locality_type', 'geocoded_containing_county'
     """
-<<<<<<< HEAD
-    filled_state_locality = state_locality_df.loc[:, [
-        state_col, locality_col]].fillna('')  # copy
-=======
     filled_state_locality = state_locality_df.loc[:, [state_col, locality_col]].fillna(
         ""
     )  # copy
->>>>>>> 1ac3e1be
     # first try a simple FIPS lookup and split by valid/invalid fips codes
     # The only purpose of this step is to save API calls on the easy ones (most of them)
     with_fips = _add_fips_ids(
@@ -353,12 +338,6 @@
     )
 
     # recombine and restore row order
-<<<<<<< HEAD
-    cols_to_keep = ['state_id_fips', 'county_id_fips',
-                    'geocoded_locality_name', 'geocoded_locality_type', 'geocoded_containing_county', ]
-    recombined = pd.concat([good_fips, filled_fips],
-                           axis=0).loc[state_locality_df.index, cols_to_keep]
-=======
     cols_to_keep = [
         "state_id_fips",
         "county_id_fips",
@@ -369,7 +348,6 @@
     recombined = pd.concat([good_fips, filled_fips], axis=0).loc[
         state_locality_df.index, cols_to_keep
     ]
->>>>>>> 1ac3e1be
 
     # attach to original df
     out = pd.concat([state_locality_df, recombined], axis=1)
@@ -377,7 +355,13 @@
     return out
 
 
-def replace_value_with_count_validation(df: pd.DataFrame, col: str, val_to_replace: Any, replacement: Any, expected_count: int) -> None:
+def replace_value_with_count_validation(
+    df: pd.DataFrame,
+    col: str,
+    val_to_replace: Any,
+    replacement: Any,
+    expected_count: int,
+) -> None:
     """Manually replace values, but with a minimal form of validation to guard against future changes.
 
     Args:

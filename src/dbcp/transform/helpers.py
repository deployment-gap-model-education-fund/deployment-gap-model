--- conflicted
+++ resolved
@@ -333,11 +333,10 @@
     Returns:
         pd.DataFrame: copy of state_locality_df with new columns 'geocoded_locality_name', 'geocoded_locality_type', 'geocoded_containing_county'
     """
-<<<<<<< HEAD
     # throw an error if the dataframe is empty
     if state_locality_df.empty:
         raise ValueError("There is no data in this DataFrame to geocode!")
-=======
+
     cols_to_keep = [
         "state_id_fips",
         "county_id_fips",
@@ -346,7 +345,6 @@
         "geocoded_containing_county",
     ]
 
->>>>>>> ee7985d4
     filled_state_locality = state_locality_df.loc[:, [state_col, locality_col]].fillna(
         ""
     )  # copy

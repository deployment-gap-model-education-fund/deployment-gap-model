--- conflicted
+++ resolved
@@ -1,7 +1,4 @@
-<<<<<<< HEAD
-=======
 """Classes and functions for geocoding address data using Google API."""
->>>>>>> 5e295922
 import os
 from functools import lru_cache
 from logging import getLogger
@@ -51,19 +48,12 @@
         self._state = state
         self._country = country
         self._response = _get_geocode_response(
-<<<<<<< HEAD
-            client=self.client, name=name, state=state, country=country)
-        if not self._response:  # empty dict
-            logger.info(
-                f"Address not found: {self._name}, {self._state}, {self._country}")
-=======
             client=self.client, name=name, state=state, country=country
         )
         if not self._response:  # empty dict
             logger.info(
                 f"Address not found: {self._name}, {self._state}, {self._country}"
             )
->>>>>>> 5e295922
 
         return
 

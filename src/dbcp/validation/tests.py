--- conflicted
+++ resolved
@@ -241,11 +241,7 @@
     ), "counties_wide_format does not contain all counties"
     notnull = df.notnull()
     assert (
-<<<<<<< HEAD
-        notnull.any(axis=1).sum() == 2423
-=======
-        notnull.any(axis=1).sum() == 2390
->>>>>>> 8783b8f0
+        notnull.any(axis=1).sum() == 2426
     ), f"counties_wide_format has unexpected county coverage: {notnull[notnull.any(axis=1)]}"
 
 

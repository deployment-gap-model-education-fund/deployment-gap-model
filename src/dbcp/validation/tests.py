"""Data Validation tests."""
import logging
from functools import lru_cache
from io import StringIO

import pandas as pd
from sqlalchemy.engine import Engine

from dbcp.data_mart.counties import (
    _add_derived_columns,
    _get_county_properties,
    _get_offshore_wind_extra_cols,
)
from dbcp.helpers import get_sql_engine
from dbcp.metadata.data_mart import counties_wide_format

logger = logging.getLogger(__name__)


def test_j40_county_fips_coverage(engine: Engine):
    """Test the expected differences between Justice40 county_id_fips and the Census county FIPS table.

    Justice40 uses 2010 Census tracts, whereas the Census county FIPS table uses 2020 Census tracts.
    There are a handful of differences between the two:
    - Census areas in Alaska were redefined
    - Shannon County, SD was renamed to Oglala Lakota County, SD and assigned a new FIPS 46113 -> 46102
    - Bedford City, VA was merged into Bedford County, VA (FIPS 51019). Its old FIPS 51515 is defunct.
    """
    query = """
    WITH
    j40_counties as (
        SELECT
            DISTINCT SUBSTRING("tract_id_fips", 1, 5) as county_id_fips
        FROM data_warehouse.justice40_tracts
    )
    select
        j.county_id_fips as j40_fips,
        c.county_id_fips as c_fips
    from j40_counties as j
    full outer join data_warehouse.county_fips as c
    USING (county_id_fips)
    where j.county_id_fips is null
    or c.county_id_fips is null
    order by j40_fips desc nulls last, c_fips desc nulls last
    """
    expected = pd.read_csv(
        StringIO(
            """j40_fips,c_fips
51515,null
46113,null
02270,null
02261,null
null,46102
null,02158
null,02066
null,02063
"""
        ),
        dtype="string",
        header=0,
    )
    actual = pd.read_sql(query, engine).astype("string")
    pd.testing.assert_frame_equal(actual, expected)


def test_gridstatus_fips_coverage(engine: Engine):
    """Make sure we have high coverage for county_id_fips codes or gridstatus_projects."""
    with engine.connect() as con:
        gridstatus_locations = pd.read_sql_table(
            "gridstatus_locations", con, schema="data_warehouse"
        )
    assert (
        gridstatus_locations.county_id_fips.isna().sum() / len(gridstatus_locations)
        < 0.02
    ), "More than 2 percent of Grid Status locations could not be geocoded."


def test_iso_projects_sources(engine: Engine):
    """Check that the right resources come from the right sources."""
    # all offshore wind projects from the proprietary source
    proprietary_offshore = """
    SELECT
        source,
        count(*) as n_offshore
    from data_mart.iso_projects_long_format
    where resource_clean ~* 'offshore'
    group by 1
    """
    expected_source = {"proprietary"}
    offshore_test = pd.read_sql(
        proprietary_offshore, engine, index_col="source"
    ).squeeze(
        axis=1
    )  # make series
    actual_source = set(offshore_test.index)
    assert (
        actual_source == expected_source
    ), f"Found offshore wind projects from the wrong source. {offshore_test}"

    # all ISO projects from the gridstatus source
    iso_projects = """
    SELECT
        source,
        count(*) as n_iso
    from data_mart.iso_projects_long_format
    where iso_region ~* 'caiso|ercot|miso|nyiso|pjm|spp|isone'
    group by 1
    """
    expected_source = {"gridstatus"}  # region is currently NULL for offshore wind
    iso_test = pd.read_sql(iso_projects, engine, index_col="source").squeeze(axis=1)
    actual_source = set(iso_test.index)
    assert (
        actual_source == expected_source
    ), f"Found ISO projects from the wrong source. {iso_test}"
    # remaining projects from LBNL (non-ISO, non-offshore)
    return


def test_iso_projects_capacity_aggs(engine: Engine):
    """Check that the capacity aggregates equal the source tables."""
    data_mart_capacity = """
    select
        source,
        resource_clean,
        count(*) as n_project_locations,
        -- double count capacity when there are multiple locations. Simplifies the test
        sum(capacity_mw) as capacity_double_count_county
    from data_mart.iso_projects_long_format
    group by 1, 2
    order by 1, 2
    """
    # simplified reimplementation of the data_mart.iso_projects_long_format table.
    # This skips over the multi-county allocation stuff for simplicity.
    source_capacity = """
    with
    lbnl as (
        select
            'lbnl' as source,
            res.resource_clean,
            count(*) as n_project_locations,
            sum(res.capacity_mw) as capacity_double_count_county
        FROM data_warehouse.iso_projects as proj
        LEFT JOIN data_warehouse.iso_resource_capacity as res
        ON proj.project_id = res.project_id
        LEFT JOIN data_warehouse.iso_locations as loc
        ON proj.project_id = loc.project_id
        WHERE proj.region ~ 'non-ISO'
            AND resource_clean != 'Offshore Wind'
        group by 1, 2
    ),
    gridstatus as (
        select
            'gridstatus' as source,
            res.resource_clean,
            count(*) as n_project_locations,
            sum(res.capacity_mw) as capacity_double_count_county
        FROM data_warehouse.gridstatus_projects as proj
        LEFT JOIN data_warehouse.gridstatus_resource_capacity as res
        ON proj.project_id = res.project_id
        LEFT JOIN data_warehouse.gridstatus_locations as loc
        ON proj.project_id = loc.project_id
        WHERE resource_clean not in ('Offshore Wind', 'Transmission')
        group by 1, 2
    ),
    offshore as (
        select
            'proprietary' as source,
            'Offshore Wind' as resource_clean,
            count(*) as n_project_locations,
            sum(proj.capacity_mw) as capacity_double_count_county
        FROM data_warehouse.offshore_wind_projects as proj
        LEFT JOIN data_warehouse.offshore_wind_cable_landing_association as loc
        ON proj.project_id = loc.project_id
        WHERE proj.construction_status != 'Online'
        group by 1, 2
    )
    select * from lbnl
    UNION ALL
    select * from gridstatus
    UNION ALL
    select * from offshore
    order by 1, 2
    """
    data_mart = pd.read_sql(
        data_mart_capacity, engine, index_col=["source", "resource_clean"]
    )
    source = pd.read_sql(
        source_capacity, engine, index_col=["source", "resource_clean"]
    )
    absolute_diff = data_mart - source
    relative_diff = absolute_diff / source
    assert (
        relative_diff.lt(1e-5).all().all()
    ), f"Aggregate resource metrics have a large relative difference: {relative_diff}"
    return


def test_iso_projects_data_mart(engine: Engine):
    """Test that data mart aggregates are close to simple aggregates of the source tables.

    These aggregates don't exactly match (I should figure out why), but they're within 0.1%.
    Probably either null handling or join logic on multi-location projects.
    """
    test_iso_projects_sources(engine)
    test_iso_projects_capacity_aggs(engine)
    return


def test_county_commission_election_info(engine: Engine):
    """Check total_n_seats is >= total_n_races."""
    with engine.connect() as con:
        df = pd.read_sql_table(
            "county_commission_election_info", con, schema="data_mart"
        ).convert_dtypes()
    assert (
        df.next_primary_total_n_seats >= df.next_primary_total_n_races
    ).all(), "Found more races than seats in county_commission_election_info!"
    assert (
        df.next_general_total_n_seats >= df.next_general_total_n_races
    ).all(), "Found more races than seats in county_commission_election_info!"
    assert (
        df.next_run_off_total_n_seats >= df.next_run_off_total_n_races
    ).all(), "Found more races than seats in county_commission_election_info!"


def test_county_wide_coverage(engine: Engine):
    """Check how many counties have technical data in counties_wide_format."""
    cols_to_fetch = _get_non_county_cols_from_wide_format(engine)
    query = f"SELECT {','.join(cols_to_fetch)} FROM data_mart.counties_wide_format"
    df = pd.read_sql(query, engine)
    n_counties = pd.read_sql(
        "SELECT count(*) FROM data_warehouse.county_fips", engine
    ).squeeze()
    assert (
        df.shape[0] == n_counties
    ), "counties_wide_format does not contain all counties"
    notnull = df.notnull()
    observed_counties = notnull.any(axis=1).sum()
    assert (
<<<<<<< HEAD
        notnull.any(axis=1).sum() == 2389
    ), f"counties_wide_format has unexpected county coverage: {notnull[notnull.any(axis=1)]}"
=======
        observed_counties == 2389
    ), f"counties_wide_format expected 2389 counties but observed {observed_counties}"
>>>>>>> 48be5ba2


def test_county_long_vs_wide(engine: Engine):
    """Check that the long and wide formats have the same data, where appropriate."""
    offshore_wind_extra_cols = _get_offshore_wind_extra_cols(engine).columns
    # don't count the extra offshore cols because they are not present in long format (3 extra counties covered)
    cols_to_fetch = list(
        _get_non_county_cols_from_wide_format(engine).difference(
            offshore_wind_extra_cols
        )
    ) + ["county_id_fips"]
    query = f"SELECT {','.join(cols_to_fetch)} FROM data_mart.counties_wide_format"
    wide_format_technical = pd.read_sql(query, engine).set_index("county_id_fips")

    # filter long_format for only the same resources as wide_format
    resources_to_keep = {  # wide_format excludes some categories by client request
        "Battery Storage",
        "Solar",
        "Natural Gas",  # this name is shared between both power and infra
        # "Nuclear",
        "Onshore Wind",
        # "CSP",
        # "Other",
        # "Unknown",
        # "Biomass",
        # "Geothermal",
        # "Other Storage",
        "Offshore Wind",
        # "Hydro",
        # "Pumped Storage",
        "Coal",
        "Oil",  # this name is shared between both power and infra
        "Liquefied Natural Gas",
        "Synthetic Fertilizers",
        "Petrochemicals and Plastics",
    }
    string_wrapped = (f"'{item}'" for item in resources_to_keep)
    shorter_long_query = f"SELECT * FROM data_mart.counties_long_format WHERE resource_or_sector in ({','.join(string_wrapped)})"
    shorter_long_format = pd.read_sql(shorter_long_query, engine)

    # county coverage ~~of technical data~~ should be the same (not true for
    # county-level data because wide_format includes counties that don't have
    # any projects)
    n_counties_wide = wide_format_technical.index[
        wide_format_technical.notnull().any(axis=1)
    ].nunique()
    n_counties_long = shorter_long_format["county_id_fips"].nunique()
    assert (
        n_counties_wide == n_counties_long
    ), "counties_wide_format and counties_long_format have different county coverage"

    # check project counts
    def _condition(col: str) -> bool:
        is_count = col.endswith("_count")
        # want to remove category aggregates to avoid double counting with the individual categories
        is_combined_aggregate = (
            col.startswith("fossil_")
            or col.startswith("renewable_")
            or col.startswith("infra_total_")
        )
        return is_count and not is_combined_aggregate

    count_cols = [col for col in wide_format_technical.columns if _condition(col)]
    wide_project_counts = wide_format_technical.loc[:, count_cols].sum().sum()
    long_project_counts = shorter_long_format["facility_count"].sum()
    assert (
        long_project_counts == wide_project_counts
    ), "counties_long_format has fewer projects than counties_wide_format"


def test_manual_ordinance_fips_coverage(engine: Engine):
    """Check that manual_ordinances and county_fips have identical FIPS."""
    query = """
    SELECT
        m.county_id_fips as manual_fips,
        c.county_id_fips as county_fips
    FROM data_mart.manual_ordinances as m
    FULL OUTER JOIN data_warehouse.county_fips as c
    USING (county_id_fips)
    WHERE m.county_id_fips is null OR c.county_id_fips is null
    """
    actual = pd.read_sql(query, engine)
    assert actual.empty, "Found mismatched FIPS in manual_ordinances"


@lru_cache(maxsize=1)
def _get_non_county_cols_from_wide_format(engine: Engine) -> pd.Index:
    """Get the columns from counties_wide_format that are not derived from county-level data."""
    wide_cols = pd.Index([col.name for col in counties_wide_format.columns])
    county_level_cols = _add_derived_columns(_get_county_properties(engine)).columns
    cols_to_fetch = wide_cols.difference(county_level_cols)
    return cols_to_fetch


def validate_warehouse(engine: Engine):
    """Run data warehouse validation tests."""
    logger.info("Validating data warehouse")
    test_j40_county_fips_coverage(engine)
    test_gridstatus_fips_coverage(engine)


def validate_data_mart(engine: Engine):
    """Run data mart validation tests."""
    logger.info("Validating data mart")
    test_county_long_vs_wide(engine)
    test_county_wide_coverage(engine)
    test_iso_projects_data_mart(engine)
    test_county_commission_election_info(engine)


def validate_all(engine: Engine):
    """Run all validation tests."""
    validate_warehouse(engine)
    validate_data_mart(engine)


if __name__ == "__main__":
    # debugging entry point
    engine = get_sql_engine()
    validate_all(engine)<|MERGE_RESOLUTION|>--- conflicted
+++ resolved
@@ -235,15 +235,9 @@
         df.shape[0] == n_counties
     ), "counties_wide_format does not contain all counties"
     notnull = df.notnull()
-    observed_counties = notnull.any(axis=1).sum()
-    assert (
-<<<<<<< HEAD
-        notnull.any(axis=1).sum() == 2389
+    assert (
+        notnull.any(axis=1).sum() == 2388
     ), f"counties_wide_format has unexpected county coverage: {notnull[notnull.any(axis=1)]}"
-=======
-        observed_counties == 2389
-    ), f"counties_wide_format expected 2389 counties but observed {observed_counties}"
->>>>>>> 48be5ba2
 
 
 def test_county_long_vs_wide(engine: Engine):

--- conflicted
+++ resolved
@@ -243,11 +243,7 @@
         df.shape[0] == n_counties
     ), "counties_wide_format does not contain all counties"
     notnull = df.notnull()
-<<<<<<< HEAD
-    n_expected_counties = 2459
-=======
-    n_expected_counties = 2471
->>>>>>> 5b7c7fdd
+    n_expected_counties = 2458
     assert notnull.any(axis=1).sum() == n_expected_counties, (
         "counties_wide_format has unexpected county coverage."
         f" Expected {n_expected_counties}, found {notnull.any(axis=1).sum()}"

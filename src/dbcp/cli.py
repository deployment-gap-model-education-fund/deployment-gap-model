"""A Command line interface for the down ballot project."""
import argparse
import logging
import sys

import coloredlogs

import dbcp
from dbcp.transform.helpers import GEOCODER_CACHE

<<<<<<< HEAD
=======
logger = logging.getLogger(__name__)

>>>>>>> 1ac3e1be

def parse_command_line():
    """
    Parse script command line arguments. See the -h option.

    Returns:
        dict: A dictionary mapping command line arguments to their values.

    """
    parser = argparse.ArgumentParser(description=__doc__)

    parser.add_argument(
        "-dm",
        "--data-mart",
        action="store_true",
        default=False,
        help="Build the data marts.",
    )
    parser.add_argument(
        "-e",
        "--etl",
        action="store_true",
        default=False,
        help="Run the etl to produce the data warehouse.",
    )
    parser.add_argument(
        "-c",
        "--csv",
        action="store_true",
        default=False,
        help="Write tables to csvs. This will overwrite existing csvs.",
    )
    parser.add_argument(
        "-bq",
        "--upload-to-bigquery",
        action="store_true",
        default=False,
        help="Loads tables to BigQuery.",
    )
    parser.add_argument(
        "--loglevel",
        help="Set logging level (DEBUG, INFO, WARNING, ERROR, or CRITICAL).",
        default="INFO",
    )
    parser.add_argument(
        "-clr",
        "--clear-geocoder-cache",
        action="store_true",
        default=False,
        help="Delete saved geocoder results, forcing fresh API calls.",
    )
    arguments = parser.parse_args()
    return arguments


def main():
    """Parse command line and initialize PUDL DB."""
    args = parse_command_line()

    # Display logged output from the PUDL package:
    dbcp_logger = logging.getLogger()
    log_format = "%(asctime)s [%(levelname)8s] %(name)s:%(lineno)s %(message)s"
    coloredlogs.install(fmt=log_format, level=args.loglevel, logger=dbcp_logger)

    if args.clear_geocoder_cache or args.upload_to_bigquery:
        GEOCODER_CACHE.clear()

    if args.etl:
        dbcp.etl.etl(args)
    if args.data_mart:
        dbcp.data_mart.create_data_marts(args)


if __name__ == "__main__":
    sys.exit(main())<|MERGE_RESOLUTION|>--- conflicted
+++ resolved
@@ -8,11 +8,8 @@
 import dbcp
 from dbcp.transform.helpers import GEOCODER_CACHE
 
-<<<<<<< HEAD
-=======
 logger = logging.getLogger(__name__)
 
->>>>>>> 1ac3e1be
 
 def parse_command_line():
     """

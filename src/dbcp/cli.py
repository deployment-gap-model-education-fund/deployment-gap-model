--- conflicted
+++ resolved
@@ -26,17 +26,16 @@
         help="Write tables to csvs. This will overwrite existing csvs.",
     )
     parser.add_argument(
-<<<<<<< HEAD
         '-bq',
         '--upload-to-bigquery',
         action='store_true',
         default=False,
         help="Loads tables to BigQuery.",
-=======
+    )
+    parser.add_argument(
         "--loglevel",
         help="Set logging level (DEBUG, INFO, WARNING, ERROR, or CRITICAL).",
         default="INFO",
->>>>>>> e210dbbd
     )
     arguments = parser.parse_args()
     return arguments

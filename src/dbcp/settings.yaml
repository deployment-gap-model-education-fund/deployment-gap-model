--- conflicted
+++ resolved
@@ -1,14 +1,3 @@
-<<<<<<< HEAD
-- generation_num: 1741319743874784
-  metadata:
-    schema_generation_number: '1741319738181283'
-    table_id: tblu7b4Yj58Iq2xCF
-  name: airtable/Offshore Wind Locations Synapse Version/Locations.json
-  pinned: false
-- generation_num: 1741319743202423
-  metadata:
-    schema_generation_number: '1741319738181283'
-=======
 - generation_num: 1734383480735473
   metadata:
     schema_generation_number: '1734383479747404'
@@ -18,7 +7,6 @@
 - generation_num: 1734383480108046
   metadata:
     schema_generation_number: '1734383479747404'
->>>>>>> 84a05a10
     table_id: tblVU9JPtahIwLbny
   name: airtable/Offshore Wind Locations Synapse Version/Projects.json
   pinned: false
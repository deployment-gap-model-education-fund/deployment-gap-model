<<<<<<< HEAD
- generation_num: 1754787665727289
  metadata:
    schema_generation_number: '1754787663461809'
    table_id: tbluX3aa4T2lhvRFv
  name: airtable/Offshore Wind Locations DBCP Version/Locations.json
  pinned: false
- generation_num: 1754787664937461
  metadata:
    schema_generation_number: '1754787663461809'
=======
- generation_num: 1755025509577703
  metadata:
    schema_generation_number: '1755025508241494'
    table_id: tbluX3aa4T2lhvRFv
  name: airtable/Offshore Wind Locations DBCP Version/Locations.json
  pinned: false
- generation_num: 1755025508727012
  metadata:
    schema_generation_number: '1755025508241494'
>>>>>>> d553c971
    table_id: tblVK1P1eYblnevqo
  name: airtable/Offshore Wind Locations DBCP Version/Projects.json
  pinned: false<|MERGE_RESOLUTION|>--- conflicted
+++ resolved
@@ -1,14 +1,3 @@
-<<<<<<< HEAD
-- generation_num: 1754787665727289
-  metadata:
-    schema_generation_number: '1754787663461809'
-    table_id: tbluX3aa4T2lhvRFv
-  name: airtable/Offshore Wind Locations DBCP Version/Locations.json
-  pinned: false
-- generation_num: 1754787664937461
-  metadata:
-    schema_generation_number: '1754787663461809'
-=======
 - generation_num: 1755025509577703
   metadata:
     schema_generation_number: '1755025508241494'
@@ -18,7 +7,6 @@
 - generation_num: 1755025508727012
   metadata:
     schema_generation_number: '1755025508241494'
->>>>>>> d553c971
     table_id: tblVK1P1eYblnevqo
   name: airtable/Offshore Wind Locations DBCP Version/Projects.json
   pinned: false
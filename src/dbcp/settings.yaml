- generation_num: 1755025509577703
  metadata:
    schema_generation_number: '1755025508241494'
    table_id: tbluX3aa4T2lhvRFv
  name: airtable/Offshore Wind Locations DBCP Version/Locations.json
  pinned: false
- generation_num: 1755025508727012
  metadata:
<<<<<<< HEAD
    schema_generation_number: '1755025508241494'
    table_id: tblVK1P1eYblnevqo
  name: airtable/Offshore Wind Locations DBCP Version/Projects.json
=======
    schema_generation_number: '1739398106647955'
    table_id: tblVU9JPtahIwLbny
  name: airtable/Offshore Wind Locations Synapse Version/Projects.json
  pinned: false
- generation_num: 1739398209345752
  metadata:
    schema_generation_number: "1739398198176972"
    table_id: tblWiomk63VgrDDIk
  name: airtable/Clean Build State Permitting Analysis/County Level Control.json
>>>>>>> ea0cfd6e
  pinned: false<|MERGE_RESOLUTION|>--- conflicted
+++ resolved
@@ -6,19 +6,13 @@
   pinned: false
 - generation_num: 1755025508727012
   metadata:
-<<<<<<< HEAD
     schema_generation_number: '1755025508241494'
     table_id: tblVK1P1eYblnevqo
   name: airtable/Offshore Wind Locations DBCP Version/Projects.json
-=======
-    schema_generation_number: '1739398106647955'
-    table_id: tblVU9JPtahIwLbny
-  name: airtable/Offshore Wind Locations Synapse Version/Projects.json
   pinned: false
 - generation_num: 1739398209345752
   metadata:
     schema_generation_number: "1739398198176972"
     table_id: tblWiomk63VgrDDIk
   name: airtable/Clean Build State Permitting Analysis/County Level Control.json
->>>>>>> ea0cfd6e
   pinned: false
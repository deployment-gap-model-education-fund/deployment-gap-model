"""Pandera schemas for the data tables."""
import pandas as pd
import pandera as pa
from pandera import dtypes
from pandera.engines import pandas_engine


@pandas_engine.Engine.register_dtype
@dtypes.immutable
class CoercedInt64(pandas_engine.INT64):
    """Pandera datatype that coerces pd.Int64 data type errors."""

    def coerce(self, series: pd.Series) -> pd.Series:
        """Coerce a pandas.Series to date types."""
        series = pd.to_numeric(series, errors="coerce")
        return series.astype("Int64")


TABLE_SCHEMAS = {
    "emissions_increase": pa.DataFrameSchema(
        {
            ".+_pct": pa.Column(
                float,
                checks=pa.Check.greater_than_or_equal_to(0),
                regex=True,
                nullable=True,
            ),
            ".+_tpy": pa.Column(
                float,
                regex=True,
                nullable=True,
            ),
            "cancer_risk": pa.Column(float, nullable=True),
            "classification": pa.Column(pd.StringDtype),
            "company": pa.Column(pd.StringDtype),
            "completion_date": pa.Column(pd.StringDtype),
            "county": pa.Column(pd.StringDtype, nullable=True),
            "description": pa.Column(pd.StringDtype),
            "ejscreen_report_url": pa.Column(pd.StringDtype, nullable=True),
            "epa_compliance_report_url": pa.Column(pd.StringDtype, nullable=True),
            "ghg_permit_status": pa.Column(pd.StringDtype),
            "latitude": pa.Column(float),
            "longitude": pa.Column(float),
            "o3_ppb": pa.Column(float, nullable=True),
            "operating_status": pa.Column(pd.StringDtype),
            "operating_status_last_updated": pa.Column(pa.DateTime),
            "operational_status_links": pa.Column(pd.StringDtype, nullable=True),
            "operational_status_sources": pa.Column(pd.StringDtype, nullable=True),
            "permit_documents_url": pa.Column(pd.StringDtype),
            "permit_history": pa.Column(pd.StringDtype),
            "permit_status_last_updated": pa.Column(pa.DateTime),
            "permit_type": pa.Column(pd.StringDtype, nullable=True),
            "pm2_5_ugpm3": pa.Column(float, nullable=True),
            "population_within_3_miles": pa.Column(pd.Int64Dtype, nullable=True),
            "project_name": pa.Column(pd.StringDtype),
            "respiratory_hazard_index": pa.Column(float, nullable=True),
            "sector": pa.Column(pd.StringDtype),
            "state": pa.Column(pd.StringDtype),
            "state_enforcement_records_url": pa.Column(pd.StringDtype, nullable=True),
            "state_facility_id": pa.Column(pd.StringDtype, nullable=True),
            "state_permitting_url": pa.Column(pd.StringDtype, nullable=True),
            "type_s": pa.Column(pd.StringDtype),
            "wastewater_discharge_indicator": pa.Column(float, nullable=True),
            "congressional_representative": pa.Column(pd.StringDtype, nullable=True),
            "political_party": pa.Column(pd.StringDtype, nullable=True),
        },
        strict=True,
        coerce=True,
    ),
    "natural_gas_pipelines": pa.DataFrameSchema(
        {
            "actual_construction_start_date": pa.Column(pa.DateTime, nullable=True),
            "actual_inservice_date": pa.Column(pa.DateTime, nullable=True),
            "additional_capacity_mmcfpd": pa.Column(float, nullable=True),
            "anticipated_construction_start_date": pa.Column(
                pa.DateTime, nullable=True
            ),
            "anticipated_in_service_date": pa.Column(pa.DateTime, nullable=True),
            "co2_tons": pa.Column(float, nullable=True),
            "co2_tpy": pa.Column(float, nullable=True),
            "co_tons": pa.Column(float, nullable=True),
            "co_tpy": pa.Column(float, nullable=True),
            "compressor_name": pa.Column(pd.StringDtype, nullable=True),
            "compressor_states": pa.Column(pd.StringDtype, nullable=True),
            "construction_duration_months": pa.Column(pd.Int64Dtype, nullable=True),
            "cost": pa.Column(float, nullable=True),
            "ferc_docket_no": pa.Column(pd.StringDtype, nullable=True),
            "haps_tons": pa.Column(float, nullable=True),
            "haps_tpy": pa.Column(float, nullable=True),
            "miles": pa.Column(float, nullable=True),
            "notes": pa.Column(pd.StringDtype, nullable=True),
            "nox_tons": pa.Column(float, nullable=True),
            "nox_tpy": pa.Column(float, nullable=True),
            "num_modified_compressor_stations": pa.Column(pd.Int64Dtype, nullable=True),
            "num_new_compressor_stations": pa.Column(CoercedInt64(), nullable=True),
            "num_waterbody_crossings": pa.Column(pd.Int64Dtype, nullable=True),
            "permanent_construction_workforce": pa.Column(
                pd.StringDtype, nullable=True
            ),
            "pipeline_diameter_in": pa.Column(pd.StringDtype, nullable=True),
            "pipeline_operator_name": pa.Column(pd.StringDtype),
            "pipelines_states": pa.Column(pd.StringDtype),
            "pm10_tons": pa.Column(float, nullable=True),
            "pm10_tpy": pa.Column(float, nullable=True),
            "pm2_5_tons": pa.Column(float, nullable=True),
            "pm2_5_tpy": pa.Column(float, nullable=True),
            "product": pa.Column(pd.StringDtype),
            "project_description": pa.Column(pd.StringDtype),
            "project_folder_eip_url": pa.Column(pd.StringDtype),
            "project_name": pa.Column(pd.StringDtype),
            "project_status_last_updated": pa.Column(pa.DateTime),
            "project_type": pa.Column(pd.StringDtype),
            "project_website": pa.Column(pd.StringDtype, nullable=True),
            "so2_tons": pa.Column(float, nullable=True),
            "so2_tpy": pa.Column(float, nullable=True),
            "status": pa.Column(pd.StringDtype),
            "total_wetlands_affected_permanently_acres": pa.Column(
                float, nullable=True
            ),
            "total_wetlands_affected_temporarily_acres": pa.Column(
                float, nullable=True
            ),
            "voc_tons": pa.Column(float, nullable=True),
            "voc_tpy": pa.Column(float, nullable=True),
        },
        strict=True,
        coerce=True,
    ),
    "mcoe": pa.DataFrameSchema(
        {
            "plant_id_eia": pa.Column(pd.Int64Dtype),
            "generator_id": pa.Column(pd.StringDtype),
            "report_date": pa.Column(pa.DateTime),
            "unit_id_pudl": pa.Column(pd.Int64Dtype, nullable=True),
            "plant_id_pudl": pa.Column(pd.Int64Dtype, nullable=True),
            "plant_name_eia": pa.Column(pd.StringDtype),
            "utility_id_eia": pa.Column(pd.Int64Dtype, nullable=True),
            "utility_id_pudl": pa.Column(pd.Int64Dtype, nullable=True),
            "utility_name_eia": pa.Column(pd.StringDtype, nullable=True),
            "associated_combined_heat_power": pa.Column(pd.BooleanDtype, nullable=True),
            "balancing_authority_code_eia": pa.Column(pd.StringDtype, nullable=True),
            "balancing_authority_name_eia": pa.Column(pd.StringDtype, nullable=True),
            "bga_source": pa.Column(pd.StringDtype, nullable=True),
            "bypass_heat_recovery": pa.Column(pd.BooleanDtype, nullable=True),
            "capacity_factor": pa.Column(float, nullable=True),
            "capacity_mw": pa.Column(float, nullable=True),
            "carbon_capture": pa.Column(pd.BooleanDtype, nullable=True),
            "city": pa.Column(pd.StringDtype, nullable=True),
            "cofire_fuels": pa.Column(pd.BooleanDtype, nullable=True),
            "county": pa.Column(pd.StringDtype, nullable=True),
            "current_planned_operating_date": pa.Column(pa.DateTime, nullable=True),
            "data_source": pa.Column(pd.StringDtype, nullable=True),
            "deliver_power_transgrid": pa.Column(pd.BooleanDtype, nullable=True),
            "distributed_generation": pa.Column(pd.BooleanDtype, nullable=True),
            "duct_burners": pa.Column(pd.BooleanDtype, nullable=True),
            "energy_source_1_transport_1": pa.Column(pd.StringDtype, nullable=True),
            "energy_source_1_transport_2": pa.Column(pd.StringDtype, nullable=True),
            "energy_source_1_transport_3": pa.Column(pd.StringDtype, nullable=True),
            "energy_source_2_transport_1": pa.Column(pd.StringDtype, nullable=True),
            "energy_source_2_transport_2": pa.Column(pd.StringDtype, nullable=True),
            "energy_source_2_transport_3": pa.Column(pd.StringDtype, nullable=True),
            "energy_source_code_1": pa.Column(pd.StringDtype, nullable=True),
            "energy_source_code_2": pa.Column(pd.StringDtype, nullable=True),
            "energy_source_code_3": pa.Column(pd.StringDtype, nullable=True),
            "energy_source_code_4": pa.Column(pd.StringDtype, nullable=True),
            "energy_source_code_5": pa.Column(pd.StringDtype, nullable=True),
            "energy_source_code_6": pa.Column(pd.StringDtype, nullable=True),
            "ferc_cogen_status": pa.Column(pd.BooleanDtype, nullable=True),
            "ferc_exempt_wholesale_generator": pa.Column(
                pd.BooleanDtype, nullable=True
            ),
            "ferc_small_power_producer": pa.Column(pd.BooleanDtype, nullable=True),
            "fluidized_bed_tech": pa.Column(pd.BooleanDtype, nullable=True),
            "fuel_cost_from_eiaapi": pa.Column(float, nullable=True),
            "fuel_cost_per_mmbtu": pa.Column(float, nullable=True),
            "fuel_cost_per_mwh": pa.Column(float, nullable=True),
            "fuel_type_code_pudl": pa.Column(pd.StringDtype, nullable=True),
            "fuel_type_count": pa.Column(pd.Int64Dtype, nullable=True),
            "grid_voltage_2_kv": pa.Column(float, nullable=True),
            "grid_voltage_3_kv": pa.Column(float, nullable=True),
            "grid_voltage_kv": pa.Column(float, nullable=True),
            "heat_rate_mmbtu_mwh": pa.Column(float, nullable=True),
            "iso_rto_code": pa.Column(pd.StringDtype, nullable=True),
            "latitude": pa.Column(float, nullable=True),
            "longitude": pa.Column(float, nullable=True),
            "minimum_load_mw": pa.Column(float, nullable=True),
            "multiple_fuels": pa.Column(pd.BooleanDtype, nullable=True),
            "nameplate_power_factor": pa.Column(float, nullable=True),
            "net_generation_mwh": pa.Column(float, nullable=True),
            "operating_date": pa.Column(pa.DateTime, nullable=True),
            "operating_switch": pa.Column(pd.StringDtype, nullable=True),
            "operational_status": pa.Column(pd.StringDtype, nullable=True),
            "operational_status_code": pa.Column(pd.StringDtype, nullable=True),
            "original_planned_operating_date": pa.Column(pa.DateTime, nullable=True),
            "other_combustion_tech": pa.Column(pd.BooleanDtype, nullable=True),
            "other_modifications_date": pa.Column(pa.DateTime, nullable=True),
            "other_planned_modifications": pa.Column(pd.BooleanDtype, nullable=True),
            "owned_by_non_utility": pa.Column(pd.BooleanDtype, nullable=True),
            "ownership_code": pa.Column(pd.StringDtype, nullable=True),
            "planned_derate_date": pa.Column(pa.DateTime, nullable=True),
            "planned_energy_source_code_1": pa.Column(pd.StringDtype, nullable=True),
            "planned_modifications": pa.Column(pd.BooleanDtype, nullable=True),
            "planned_net_summer_capacity_derate_mw": pa.Column(float, nullable=True),
            "planned_net_summer_capacity_uprate_mw": pa.Column(float, nullable=True),
            "planned_net_winter_capacity_derate_mw": pa.Column(float, nullable=True),
            "planned_net_winter_capacity_uprate_mw": pa.Column(float, nullable=True),
            "planned_new_capacity_mw": pa.Column(float, nullable=True),
            "planned_new_prime_mover_code": pa.Column(pd.StringDtype, nullable=True),
            "planned_repower_date": pa.Column(pa.DateTime, nullable=True),
            "planned_retirement_date": pa.Column(pa.DateTime, nullable=True),
            "planned_uprate_date": pa.Column(pa.DateTime, nullable=True),
            "previously_canceled": pa.Column(pd.BooleanDtype, nullable=True),
            "primary_purpose_id_naics": pa.Column(pd.Int64Dtype, nullable=True),
            "prime_mover_code": pa.Column(pd.StringDtype, nullable=True),
            "pulverized_coal_tech": pa.Column(pd.BooleanDtype, nullable=True),
            "reactive_power_output_mvar": pa.Column(float, nullable=True),
            "retirement_date": pa.Column(pa.DateTime, nullable=True),
            "rto_iso_lmp_node_id": pa.Column(pd.StringDtype, nullable=True),
            "rto_iso_location_wholesale_reporting_id": pa.Column(
                pd.StringDtype, nullable=True
            ),
            "sector_id_eia": pa.Column(pd.Int64Dtype, nullable=True),
            "sector_name_eia": pa.Column(pd.StringDtype, nullable=True),
            "solid_fuel_gasification": pa.Column(pd.BooleanDtype, nullable=True),
            "startup_source_code_1": pa.Column(pd.StringDtype, nullable=True),
            "startup_source_code_2": pa.Column(pd.StringDtype, nullable=True),
            "startup_source_code_3": pa.Column(pd.StringDtype, nullable=True),
            "startup_source_code_4": pa.Column(pd.StringDtype, nullable=True),
            "state": pa.Column(pd.StringDtype, nullable=True),
            "state_id_fips": pa.Column(pd.StringDtype, nullable=True),
            "county_id_fips": pa.Column(pd.StringDtype, nullable=True),
            "stoker_tech": pa.Column(pd.BooleanDtype, nullable=True),
            "street_address": pa.Column(pd.StringDtype, nullable=True),
            "subcritical_tech": pa.Column(pd.BooleanDtype, nullable=True),
            "summer_capacity_estimate": pa.Column(pd.BooleanDtype, nullable=True),
            "summer_capacity_mw": pa.Column(float, nullable=True),
            "summer_estimated_capability_mw": pa.Column(float, nullable=True),
            "supercritical_tech": pa.Column(pd.BooleanDtype, nullable=True),
            "switch_oil_gas": pa.Column(pd.BooleanDtype, nullable=True),
            "syncronized_transmission_grid": pa.Column(pd.BooleanDtype, nullable=True),
            "technology_description": pa.Column(pd.StringDtype, nullable=True),
            "time_cold_shutdown_full_load_code": pa.Column(
                pd.StringDtype, nullable=True
            ),
            "timezone": pa.Column(pd.StringDtype, nullable=True),
            "topping_bottoming_code": pa.Column(pd.StringDtype, nullable=True),
            "total_fuel_cost": pa.Column(float, nullable=True),
            "total_mmbtu": pa.Column(float, nullable=True),
            "turbines_inverters_hydrokinetics": pa.Column(float, nullable=True),
            "turbines_num": pa.Column(pd.Int64Dtype, nullable=True),
            "ultrasupercritical_tech": pa.Column(pd.BooleanDtype, nullable=True),
            "uprate_derate_completed_date": pa.Column(pa.DateTime, nullable=True),
            "uprate_derate_during_year": pa.Column(pd.BooleanDtype, nullable=True),
            "winter_capacity_estimate": pa.Column(pd.BooleanDtype, nullable=True),
            "winter_capacity_mw": pa.Column(float, nullable=True),
            "winter_estimated_capability_mw": pa.Column(float, nullable=True),
            "zip_code": pa.Column(CoercedInt64(), nullable=True),
        },
        strict=True,
        coerce=True,
    ),
    "iso_projects": pa.DataFrameSchema(
        {
            "project_id": pa.Column(pd.Int64Dtype),
            "date_proposed_raw": pa.Column(pd.StringDtype, nullable=True),
            "developer": pa.Column(pd.StringDtype, nullable=True),
            "entity": pa.Column(pd.StringDtype),
            "interconnection_status_lbnl": pa.Column(pd.StringDtype, nullable=True),
            "interconnection_status_raw": pa.Column(pd.StringDtype, nullable=True),
            "point_of_interconnection": pa.Column(pd.StringDtype, nullable=True),
            "project_name": pa.Column(pd.StringDtype, nullable=True),
            "queue_date": pa.Column(pa.DateTime, nullable=True),
            "queue_id": pa.Column(pd.StringDtype, nullable=True),
            "queue_status": pa.Column(pd.StringDtype),
            "queue_year": pa.Column(CoercedInt64(), nullable=True),
            "region": pa.Column(pd.StringDtype, nullable=True),
            "resource_type_lbnl": pa.Column(pd.StringDtype, nullable=True),
            "utility": pa.Column(pd.StringDtype, nullable=True),
            "year_proposed": pa.Column(CoercedInt64(), nullable=True),
            "date_proposed": pa.Column(pa.DateTime, nullable=True),
            "date_operational": pa.Column(pa.DateTime, nullable=True),
            "days_in_queue": pa.Column(CoercedInt64(), nullable=True),
            "queue_date_raw": pa.Column(pd.StringDtype, nullable=True),
            "year_operational": pa.Column(CoercedInt64(), nullable=True),
            "date_withdrawn_raw": pa.Column(pd.StringDtype, nullable=True),
            "withdrawl_reason": pa.Column(pd.StringDtype, nullable=True),
            "year_withdrawn": pa.Column(CoercedInt64(), nullable=True),
            "date_withdrawn": pa.Column(pa.DateTime, nullable=True),
        },
        strict=True,
        coerce=True,
    ),
    "iso_locations": pa.DataFrameSchema(
        {
            "project_id": pa.Column(pd.Int64Dtype),
            "raw_county_name": pa.Column(pd.StringDtype, nullable=True),
            "raw_state_name": pa.Column(pd.StringDtype, nullable=True),
            "state_id_fips": pa.Column(pd.StringDtype, nullable=True),
            "county_id_fips": pa.Column(pd.StringDtype, nullable=True),
            "geocoded_locality_name": pa.Column(pd.StringDtype, nullable=True),
            "geocoded_locality_type": pa.Column(pd.StringDtype, nullable=True),
            "geocoded_containing_county": pa.Column(pd.StringDtype, nullable=True),
        },
        strict=True,
        coerce=True,
    ),
    "iso_resource_capacity": pa.DataFrameSchema(
        {
            "project_id": pa.Column(pd.Int64Dtype),
            "resource": pa.Column(pd.StringDtype, nullable=True),
            "resource_clean": pa.Column(pd.StringDtype, nullable=True),
            "resource_class": pa.Column(pd.StringDtype, nullable=True),
            "project_class": pa.Column(pd.StringDtype, nullable=True),
            "capacity_mw": pa.Column(float, nullable=True),
        },
        strict=True,
        coerce=True,
    ),
    "county_fips": pa.DataFrameSchema(
        {
            "state_id_fips": pa.Column(pd.StringDtype, nullable=False),
            "county_id_fips": pa.Column(pd.StringDtype, nullable=False),
            "county_name": pa.Column(pd.StringDtype, nullable=False),
        },
        strict=True,
        coerce=True,
    ),
    "state_fips": pa.DataFrameSchema(
        {
            "state_id_fips": pa.Column(pd.StringDtype, nullable=False),
            "state_name": pa.Column(pd.StringDtype, nullable=False),
            "state_abbrev": pa.Column(pd.StringDtype, nullable=False),
        },
<<<<<<< HEAD
            strict=True,
            coerce=True),
    "eip_projects":
        pa.DataFrameSchema({
            "ally_flag": pa.Column(pd.BooleanDtype, nullable=True),
            "carbon_monoxide_co_tpy": pa.Column(float, nullable=True),
            "classification": pa.Column(pd.StringDtype, nullable=True),
            "cost_millions": pa.Column(float, nullable=True),
            "created_by": pa.Column(pd.StringDtype, nullable=True),
            "date_modified": pa.Column(pd.DateTime, nullable=True),
            "detailed_permitting_history": pa.Column(pd.StringDtype, nullable=True),
            "emission_accounting_notes": pa.Column(pd.StringDtype, nullable=True),
            "greenhouse_gases_co2e_tpy": pa.Column(float, nullable=True),
            "hazardous_air_pollutants_haps_tpy": pa.Column(float, nullable=True),
            "industry_sector": pa.Column(pd.StringDtype, nullable=True),
            "is_ally_secondary_target": pa.Column(pd.BooleanDtype, nullable=True),
            "is_ally_target": pa.Column(pd.BooleanDtype, nullable=True),
            "modified_by": pa.Column(pd.StringDtype, nullable=True),
            "name": pa.Column(pd.StringDtype, nullable=True),
            "nitrogen_oxides_nox_tpy": pa.Column(float, nullable=True),
            "operating_status": pa.Column(pd.StringDtype, nullable=True),
            "operating_status_notes": pa.Column(pd.StringDtype, nullable=True),
            "operating_status_source_documents": pa.Column(pd.StringDtype, nullable=True),
            "operating_status_sources_and_notes": pa.Column(pd.StringDtype, nullable=True),
            "particulate_matter_pm2.5_tpy": pa.Column(float, nullable=True),
            "private": pa.Column(pd.BooleanDtype, nullable=True),
            "product_type": pa.Column(pd.StringDtype, nullable=True),
            "project_description": pa.Column(pd.StringDtype, nullable=True),
            "project_id": pa.Column(pd.StringDtype, nullable=False),
            "raw_actual_or_expected_completion_year": pa.Column(pd.StringDtype, nullable=True),
            "raw_air_construction_id": pa.Column(pd.StringDtype, nullable=True),
            "raw_air_operating_id": pa.Column(pd.StringDtype, nullable=True),
            "raw_construction_status_last_updated": pa.Column(pd.StringDtype, nullable=True),
            "raw_created_on": pa.Column(pd.StringDtype, nullable=True),
            "raw_facility_id": pa.Column(pd.StringDtype, nullable=True),
            "raw_industry_sector": pa.Column(pd.StringDtype, nullable=True),
            "raw_marad_id": pa.Column(pd.Int32Dtype, nullable=True),
            "raw_modified_on": pa.Column(pd.StringDtype, nullable=True),
            "raw_nga_id": pa.Column(pd.StringDtype, nullable=True),
            "raw_number_of_jobs_promised": pa.Column(pd.StringDtype, nullable=True),
            "raw_operating_status": pa.Column(pd.StringDtype, nullable=True),
            "raw_other_permits_id": pa.Column(pd.Int32Dtype, nullable=True),
            "raw_project_cost_million_$": pa.Column(pd.StringDtype, nullable=True),
            "raw_project_type": pa.Column(pd.StringDtype, nullable=True),
            "raw_sulfur_dioxide_so2": pa.Column(pd.StringDtype, nullable=True),
            "research_notes": pa.Column(pd.StringDtype, nullable=True),
            "sulfur_dioxide_so2_tpy": pa.Column(float, nullable=True),
            "total_wetlands_affected_permanently_acres": pa.Column(float, nullable=True),
            "total_wetlands_affected_temporarily_acres": pa.Column(float, nullable=True),
            "volatile_organic_compounds_voc_tpy": pa.Column(float, nullable=True),
        },
            strict=True,
            coerce=True)
=======
        strict=True,
        coerce=True,
    ),
>>>>>>> 1ac3e1be
}


ISO_FOR_TABLEAU = (
    TABLE_SCHEMAS["iso_projects"]
    .add_columns(TABLE_SCHEMAS["iso_locations"].columns)
    .add_columns(TABLE_SCHEMAS["iso_resource_capacity"].columns)
    .add_columns(
        pa.DataFrameSchema(
            {
                "co2e_tpy": pa.Column(float, nullable=True),
                "index": pa.Column(pd.Int64Dtype),
            }
        ).columns
    )
    .remove_columns(
        [
            "geocoded_locality_name",
            "geocoded_locality_type",
            "geocoded_containing_county",
        ]
    )
)

TABLE_SCHEMAS["iso_for_tableau"] = ISO_FOR_TABLEAU<|MERGE_RESOLUTION|>--- conflicted
+++ resolved
@@ -17,115 +17,6 @@
 
 
 TABLE_SCHEMAS = {
-    "emissions_increase": pa.DataFrameSchema(
-        {
-            ".+_pct": pa.Column(
-                float,
-                checks=pa.Check.greater_than_or_equal_to(0),
-                regex=True,
-                nullable=True,
-            ),
-            ".+_tpy": pa.Column(
-                float,
-                regex=True,
-                nullable=True,
-            ),
-            "cancer_risk": pa.Column(float, nullable=True),
-            "classification": pa.Column(pd.StringDtype),
-            "company": pa.Column(pd.StringDtype),
-            "completion_date": pa.Column(pd.StringDtype),
-            "county": pa.Column(pd.StringDtype, nullable=True),
-            "description": pa.Column(pd.StringDtype),
-            "ejscreen_report_url": pa.Column(pd.StringDtype, nullable=True),
-            "epa_compliance_report_url": pa.Column(pd.StringDtype, nullable=True),
-            "ghg_permit_status": pa.Column(pd.StringDtype),
-            "latitude": pa.Column(float),
-            "longitude": pa.Column(float),
-            "o3_ppb": pa.Column(float, nullable=True),
-            "operating_status": pa.Column(pd.StringDtype),
-            "operating_status_last_updated": pa.Column(pa.DateTime),
-            "operational_status_links": pa.Column(pd.StringDtype, nullable=True),
-            "operational_status_sources": pa.Column(pd.StringDtype, nullable=True),
-            "permit_documents_url": pa.Column(pd.StringDtype),
-            "permit_history": pa.Column(pd.StringDtype),
-            "permit_status_last_updated": pa.Column(pa.DateTime),
-            "permit_type": pa.Column(pd.StringDtype, nullable=True),
-            "pm2_5_ugpm3": pa.Column(float, nullable=True),
-            "population_within_3_miles": pa.Column(pd.Int64Dtype, nullable=True),
-            "project_name": pa.Column(pd.StringDtype),
-            "respiratory_hazard_index": pa.Column(float, nullable=True),
-            "sector": pa.Column(pd.StringDtype),
-            "state": pa.Column(pd.StringDtype),
-            "state_enforcement_records_url": pa.Column(pd.StringDtype, nullable=True),
-            "state_facility_id": pa.Column(pd.StringDtype, nullable=True),
-            "state_permitting_url": pa.Column(pd.StringDtype, nullable=True),
-            "type_s": pa.Column(pd.StringDtype),
-            "wastewater_discharge_indicator": pa.Column(float, nullable=True),
-            "congressional_representative": pa.Column(pd.StringDtype, nullable=True),
-            "political_party": pa.Column(pd.StringDtype, nullable=True),
-        },
-        strict=True,
-        coerce=True,
-    ),
-    "natural_gas_pipelines": pa.DataFrameSchema(
-        {
-            "actual_construction_start_date": pa.Column(pa.DateTime, nullable=True),
-            "actual_inservice_date": pa.Column(pa.DateTime, nullable=True),
-            "additional_capacity_mmcfpd": pa.Column(float, nullable=True),
-            "anticipated_construction_start_date": pa.Column(
-                pa.DateTime, nullable=True
-            ),
-            "anticipated_in_service_date": pa.Column(pa.DateTime, nullable=True),
-            "co2_tons": pa.Column(float, nullable=True),
-            "co2_tpy": pa.Column(float, nullable=True),
-            "co_tons": pa.Column(float, nullable=True),
-            "co_tpy": pa.Column(float, nullable=True),
-            "compressor_name": pa.Column(pd.StringDtype, nullable=True),
-            "compressor_states": pa.Column(pd.StringDtype, nullable=True),
-            "construction_duration_months": pa.Column(pd.Int64Dtype, nullable=True),
-            "cost": pa.Column(float, nullable=True),
-            "ferc_docket_no": pa.Column(pd.StringDtype, nullable=True),
-            "haps_tons": pa.Column(float, nullable=True),
-            "haps_tpy": pa.Column(float, nullable=True),
-            "miles": pa.Column(float, nullable=True),
-            "notes": pa.Column(pd.StringDtype, nullable=True),
-            "nox_tons": pa.Column(float, nullable=True),
-            "nox_tpy": pa.Column(float, nullable=True),
-            "num_modified_compressor_stations": pa.Column(pd.Int64Dtype, nullable=True),
-            "num_new_compressor_stations": pa.Column(CoercedInt64(), nullable=True),
-            "num_waterbody_crossings": pa.Column(pd.Int64Dtype, nullable=True),
-            "permanent_construction_workforce": pa.Column(
-                pd.StringDtype, nullable=True
-            ),
-            "pipeline_diameter_in": pa.Column(pd.StringDtype, nullable=True),
-            "pipeline_operator_name": pa.Column(pd.StringDtype),
-            "pipelines_states": pa.Column(pd.StringDtype),
-            "pm10_tons": pa.Column(float, nullable=True),
-            "pm10_tpy": pa.Column(float, nullable=True),
-            "pm2_5_tons": pa.Column(float, nullable=True),
-            "pm2_5_tpy": pa.Column(float, nullable=True),
-            "product": pa.Column(pd.StringDtype),
-            "project_description": pa.Column(pd.StringDtype),
-            "project_folder_eip_url": pa.Column(pd.StringDtype),
-            "project_name": pa.Column(pd.StringDtype),
-            "project_status_last_updated": pa.Column(pa.DateTime),
-            "project_type": pa.Column(pd.StringDtype),
-            "project_website": pa.Column(pd.StringDtype, nullable=True),
-            "so2_tons": pa.Column(float, nullable=True),
-            "so2_tpy": pa.Column(float, nullable=True),
-            "status": pa.Column(pd.StringDtype),
-            "total_wetlands_affected_permanently_acres": pa.Column(
-                float, nullable=True
-            ),
-            "total_wetlands_affected_temporarily_acres": pa.Column(
-                float, nullable=True
-            ),
-            "voc_tons": pa.Column(float, nullable=True),
-            "voc_tpy": pa.Column(float, nullable=True),
-        },
-        strict=True,
-        coerce=True,
-    ),
     "mcoe": pa.DataFrameSchema(
         {
             "plant_id_eia": pa.Column(pd.Int64Dtype),
@@ -331,17 +222,17 @@
             "state_name": pa.Column(pd.StringDtype, nullable=False),
             "state_abbrev": pa.Column(pd.StringDtype, nullable=False),
         },
-<<<<<<< HEAD
-            strict=True,
-            coerce=True),
-    "eip_projects":
-        pa.DataFrameSchema({
+        strict=True,
+        coerce=True,
+    ),
+    "eip_projects": pa.DataFrameSchema(
+        {
             "ally_flag": pa.Column(pd.BooleanDtype, nullable=True),
             "carbon_monoxide_co_tpy": pa.Column(float, nullable=True),
             "classification": pa.Column(pd.StringDtype, nullable=True),
             "cost_millions": pa.Column(float, nullable=True),
             "created_by": pa.Column(pd.StringDtype, nullable=True),
-            "date_modified": pa.Column(pd.DateTime, nullable=True),
+            "date_modified": pa.Column(pd.Timestamp, nullable=True),
             "detailed_permitting_history": pa.Column(pd.StringDtype, nullable=True),
             "emission_accounting_notes": pa.Column(pd.StringDtype, nullable=True),
             "greenhouse_gases_co2e_tpy": pa.Column(float, nullable=True),
@@ -354,17 +245,25 @@
             "nitrogen_oxides_nox_tpy": pa.Column(float, nullable=True),
             "operating_status": pa.Column(pd.StringDtype, nullable=True),
             "operating_status_notes": pa.Column(pd.StringDtype, nullable=True),
-            "operating_status_source_documents": pa.Column(pd.StringDtype, nullable=True),
-            "operating_status_sources_and_notes": pa.Column(pd.StringDtype, nullable=True),
+            "operating_status_source_documents": pa.Column(
+                pd.StringDtype, nullable=True
+            ),
+            "operating_status_sources_and_notes": pa.Column(
+                pd.StringDtype, nullable=True
+            ),
             "particulate_matter_pm2.5_tpy": pa.Column(float, nullable=True),
             "private": pa.Column(pd.BooleanDtype, nullable=True),
             "product_type": pa.Column(pd.StringDtype, nullable=True),
             "project_description": pa.Column(pd.StringDtype, nullable=True),
             "project_id": pa.Column(pd.StringDtype, nullable=False),
-            "raw_actual_or_expected_completion_year": pa.Column(pd.StringDtype, nullable=True),
+            "raw_actual_or_expected_completion_year": pa.Column(
+                pd.StringDtype, nullable=True
+            ),
             "raw_air_construction_id": pa.Column(pd.StringDtype, nullable=True),
             "raw_air_operating_id": pa.Column(pd.StringDtype, nullable=True),
-            "raw_construction_status_last_updated": pa.Column(pd.StringDtype, nullable=True),
+            "raw_construction_status_last_updated": pa.Column(
+                pd.StringDtype, nullable=True
+            ),
             "raw_created_on": pa.Column(pd.StringDtype, nullable=True),
             "raw_facility_id": pa.Column(pd.StringDtype, nullable=True),
             "raw_industry_sector": pa.Column(pd.StringDtype, nullable=True),
@@ -379,17 +278,17 @@
             "raw_sulfur_dioxide_so2": pa.Column(pd.StringDtype, nullable=True),
             "research_notes": pa.Column(pd.StringDtype, nullable=True),
             "sulfur_dioxide_so2_tpy": pa.Column(float, nullable=True),
-            "total_wetlands_affected_permanently_acres": pa.Column(float, nullable=True),
-            "total_wetlands_affected_temporarily_acres": pa.Column(float, nullable=True),
+            "total_wetlands_affected_permanently_acres": pa.Column(
+                float, nullable=True
+            ),
+            "total_wetlands_affected_temporarily_acres": pa.Column(
+                float, nullable=True
+            ),
             "volatile_organic_compounds_voc_tpy": pa.Column(float, nullable=True),
         },
-            strict=True,
-            coerce=True)
-=======
-        strict=True,
-        coerce=True,
-    ),
->>>>>>> 1ac3e1be
+        strict=True,
+        coerce=True,
+    ),
 }
 
 

"""Small helper functions for dbcp etl."""
import csv
import gzip
import logging
import os
import shutil
from io import StringIO
from pathlib import Path

import boto3
<<<<<<< HEAD
import botocore
=======
import google.auth
>>>>>>> 4d4f82f4
import pandas as pd
import pandas_gbq
import sqlalchemy as sa
from botocore import UNSIGNED
from botocore.config import Config
from google.cloud import bigquery
from tqdm import tqdm

import dbcp

logger = logging.getLogger(__name__)

SA_TO_BQ_TYPES = {
    "VARCHAR": "STRING",
    "INTEGER": "INTEGER",
    "FLOAT": "FLOAT",
    "BOOLEAN": "BOOL",
    "DATETIME": "DATETIME",
}
SA_TO_PD_TYPES = {
    "VARCHAR": "string",
    "INTEGER": "Int64",
    "FLOAT": "float64",
    "BOOLEAN": "boolean",
    "DATETIME": "datetime64[ns]",
}
SA_TO_BQ_MODES = {True: "NULLABLE", False: "REQUIRED"}


def get_schema_sql_alchemy_metadata(schema: str) -> sa.MetaData:
    """
    Get SQL Alchemy metadata object for a particular schema.

    Args:
        schema: the name of the database schema.
    Returns:
        metadata: the SQL alchemy metadata associated with the db schema.
    """
    if schema == "data_mart":
        return dbcp.metadata.data_mart.metadata
    elif schema == "data_warehouse":
        return dbcp.metadata.data_warehouse.metadata
    else:
        raise ValueError(f"{schema} is not a valid schema.")


def get_bq_schema_from_metadata(
    table_name: str, schema: str, dev: bool = True
) -> list[dict[str, str]]:
    """
    Create a BigQuery schema from SQL Alchemy metadata.

    Args:
        table_name: the name of the table.
        schema: the name of the database schema.
    Returns:
        bq_schema: a bigquery schema description.
    """
    table_name = f"{schema}.{table_name}"
    metadata = get_schema_sql_alchemy_metadata(schema)
    bq_schema = []
    for column in metadata.tables[table_name].columns:
        col_schema = {}
        col_schema["name"] = column.name
        col_schema["type"] = SA_TO_BQ_TYPES[str(column.type)]
        col_schema["mode"] = SA_TO_BQ_MODES[column.nullable]
        bq_schema.append(col_schema)
    return bq_schema


def enforce_dtypes(df: pd.DataFrame, table_name: str, schema: str):
    """Apply dtypes to a dataframe using the sqlalchemy metadata."""
    table_name = f"{schema}.{table_name}"
    metadata = get_schema_sql_alchemy_metadata(schema)
    try:
        table = metadata.tables[table_name]
    except KeyError:
        raise KeyError(f"{table_name} does not exist in metadata.")

    dtypes = {
        col.name: SA_TO_PD_TYPES[str(col.type)]
        for col in table.columns
        if col.name in df.columns
    }
    return df.astype(dtypes)


def get_sql_engine() -> sa.engine.Engine:
    """Create a sql alchemy engine from environment vars."""
    user = os.environ["POSTGRES_USER"]
    password = os.environ["POSTGRES_PASSWORD"]
    db = os.environ["POSTGRES_DB"]
    return sa.create_engine(f"postgresql://{user}:{password}@{db}:5432")


def get_pudl_engine() -> sa.engine.Engine:
    """Create a sql alchemy engine for the pudl database."""
    pudl_data_path = get_pudl_resource("pudl.sqlite.gz")
    pudl_engine = sa.create_engine(f"sqlite:////{pudl_data_path}")
    return pudl_engine


def get_pudl_resource(pudl_resource: str) -> Path:
    """Given the name of a PUDL resource, return the path to the cached file.

    If the file is not cached, download it from S3 and return the path.

    Args:
        pudl_resource: The name of the PUDL resource to retrieve.
    Returns:
        pudl_resource_path: The path to the cached PUDL resource.
    """
    PUDL_VERSION = os.environ["PUDL_VERSION"]
    pudl_output_bucket = "pudl.catalyst.coop"

    pudl_cache = Path("/app/data/data_cache/pudl/")
    pudl_cache.mkdir(exist_ok=True)
    pudl_version_cache = pudl_cache / PUDL_VERSION
    pudl_version_cache.mkdir(exist_ok=True)

    s3 = boto3.client("s3", config=Config(signature_version=UNSIGNED))

    pudl_resource_path = pudl_version_cache / pudl_resource
    # .gz files are unzipped then deleted so we need to check
    # the unzipped file exists
    unzipped_pudl_resource_path = Path(
        str(pudl_resource_path).replace(".sqlite.gz", ".sqlite")
    )

    if unzipped_pudl_resource_path.exists():
        logger.info(
            f"{pudl_resource} exists in the cache at {unzipped_pudl_resource_path}."
        )
    else:
        logger.info(
            f"{pudl_resource} does not exist in the cache, downloading from AWS."
        )
        # check the pudl_resource exists in s3
        try:
            s3.head_object(
                Bucket=pudl_output_bucket, Key=f"{PUDL_VERSION}/{pudl_resource}"
            )
        except botocore.exceptions.ClientError:
            raise ValueError(
                f"{PUDL_VERSION}/{pudl_resource} does not exist in the s3://{pudl_output_bucket}."
            )

        # download the pudl_resource from s3 with a tqdm progress bar
        logger.info(f"Downloading {pudl_resource}.")
        pudl_resource_size = s3.head_object(
            Bucket=pudl_output_bucket, Key=f"{PUDL_VERSION}/{pudl_resource}"
        )["ContentLength"]
        with tqdm(total=100, desc=f"Downloading {pudl_resource}") as pbar:

            def progress_hook(bytes_amount):
                pbar.update(bytes_amount / pudl_resource_size * 100)

            s3.download_file(
                pudl_output_bucket,
                f"{PUDL_VERSION}/{pudl_resource}",
                str(pudl_resource_path),
                Callback=progress_hook,
            )

        # if pudl_resource_path is a gzip file, unzip it
        logger.info(f"Unzipping {pudl_resource}.")
        if pudl_resource_path.suffix == ".gz":
            with gzip.open(pudl_resource_path, "rb") as f_in:
                with open(pudl_resource_path.with_suffix(""), "wb") as f_out:
                    shutil.copyfileobj(f_in, f_out)
            pudl_resource_path.unlink()
    return unzipped_pudl_resource_path


def download_pudl_data() -> Path:
    """Download pudl data from AWS."""
    PUDL_VERSION = os.environ["PUDL_VERSION"]

    pudl_cache = Path("/app/data/data_cache/pudl/")
    pudl_cache.mkdir(exist_ok=True)
    pudl_version_cache = pudl_cache / PUDL_VERSION
    pudl_data_path = pudl_version_cache / "pudl.sqlite"
    if not pudl_data_path.exists():
        logger.info("PUDL data directory does not exist, downloading from AWS.")
        pudl_version_cache.mkdir()

        s3 = boto3.client("s3", config=Config(signature_version=UNSIGNED))
        s3.download_file(
            "intake.catalyst.coop",
            f"{PUDL_VERSION}/pudl.sqlite",
            str(pudl_data_path),
        )

    return pudl_data_path


def track_tar_progress(members):
    """Use tqdm to track progress of tar extraction."""
    for member in tqdm(members):
        # this will be the current file being extracted
        yield member


def get_db_schema_tables(engine: sa.engine.Engine, schema: str) -> list[str]:
    """
    Get table names of database schema.

    Args:
        engine: sqlalchemy connection engine.
        schema: the name of the database schema.
    Return:
        table_names: the table names in the db schema.
    """
    inspector = sa.inspect(engine)
    table_names = inspector.get_table_names(schema=schema)

    if not table_names:
        raise ValueError(
            f"{schema} schema either doesn't exist or doesn't contain any tables. Try rerunning the etl and data mart pipelines."
        )

    return table_names


def upload_schema_to_bigquery(schema: str, dev: bool = True) -> None:
    """Upload a postgres schema to BigQuery."""
    logger.info("Loading tables to BigQuery.")

    # Get the schema table names
    engine = get_sql_engine()
    table_names = get_db_schema_tables(engine, schema)

    # read tables from dbcp schema in a dictionary of dfs
    loaded_tables = {}
    with engine.connect() as con:
        for table_name in table_names:
            loaded_tables[table_name] = pd.read_sql_table(
                table_name, con, schema=schema
            )
            loaded_tables[table_name] = enforce_dtypes(
                loaded_tables[table_name], table_name, schema
            )

    # load to big query
    credentials, project_id = google.auth.default()
    client = bigquery.Client(credentials=credentials, project=project_id)

    for table_name, df in loaded_tables.items():
        schema_environment = f"{schema}{'_dev' if dev else ''}"
        full_table_name = f"{schema_environment}.{table_name}"
        table_schema = get_bq_schema_from_metadata(table_name, schema, dev)
        logger.info(f"Loading: {table_name}")

        # Delete the table because pandas_gbq doesn't recreate the BQ
        # table schema which leads to problems when we change the metadata.
        table_id = f"{project_id}.{schema_environment}.{table_name}"
        client.delete_table(table_id, not_found_ok=True)

        pandas_gbq.to_gbq(
            df,
            full_table_name,
            project_id=project_id,
            if_exists="replace",
            credentials=credentials,
            table_schema=table_schema,
            chunksize=5000,
        )
        logger.info(f"Finished: {full_table_name}")


def psql_insert_copy(table, conn, keys, data_iter):
    """Insert data via COPY statement, which is much faster than INSERT.

    Parameters
    ----------
    table : pandas.io.sql.SQLTable
    conn : sqlalchemy.engine.Engine or sqlalchemy.engine.Connection
    keys : list of str
        Column names
    data_iter : Iterable that iterates the values to be inserted
    """
    # gets a DBAPI connection that can provide a cursor
    dbapi_conn = conn.connection
    with dbapi_conn.cursor() as cur:
        s_buf = StringIO()
        writer = csv.writer(s_buf)
        writer.writerows(data_iter)
        s_buf.seek(0)

        columns = ", ".join([f'"{k}"' for k in keys])
        if table.schema:
            table_name = f"{table.schema}.{table.name}"
        else:
            table_name = table.name

        sql = f"COPY {table_name} ({columns}) FROM STDIN WITH CSV"
        cur.copy_expert(sql=sql, file=s_buf)
        dbapi_conn.commit()<|MERGE_RESOLUTION|>--- conflicted
+++ resolved
@@ -8,11 +8,8 @@
 from pathlib import Path
 
 import boto3
-<<<<<<< HEAD
 import botocore
-=======
 import google.auth
->>>>>>> 4d4f82f4
 import pandas as pd
 import pandas_gbq
 import sqlalchemy as sa

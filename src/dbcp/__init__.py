"""The Down Ballot Climate Project (DBCP) Project."""
import dbcp.data_mart  # noqa: F401
import dbcp.data_mart.counties  # noqa: F401
<<<<<<< HEAD
import dbcp.data_mart.proposed_power_dash  # noqa: F401
=======
import dbcp.data_mart.projects  # noqa: F401
import dbcp.etl  # noqa: F401
>>>>>>> 252f52ed
import dbcp.extract  # noqa: F401
import dbcp.extract.eipinfrastructure  # noqa: F401
import dbcp.extract.fips_tables  # noqa: F401
import dbcp.extract.lbnlisoqueues  # noqa: F401
import dbcp.extract.local_opposition  # noqa: F401
import dbcp.extract.ncsl_state_permitting  # noqa: F401
import dbcp.helpers  # noqa: F401
import dbcp.transform.eipinfrastructure  # noqa: F401
import dbcp.transform.fips_tables  # noqa: F401
import dbcp.transform.lbnlisoqueues  # noqa: F401
import dbcp.transform.local_opposition  # noqa: F401
import dbcp.transform.ncsl_state_permitting  # noqa: F401<|MERGE_RESOLUTION|>--- conflicted
+++ resolved
@@ -1,12 +1,9 @@
 """The Down Ballot Climate Project (DBCP) Project."""
 import dbcp.data_mart  # noqa: F401
 import dbcp.data_mart.counties  # noqa: F401
-<<<<<<< HEAD
 import dbcp.data_mart.proposed_power_dash  # noqa: F401
-=======
 import dbcp.data_mart.projects  # noqa: F401
 import dbcp.etl  # noqa: F401
->>>>>>> 252f52ed
 import dbcp.extract  # noqa: F401
 import dbcp.extract.eipinfrastructure  # noqa: F401
 import dbcp.extract.fips_tables  # noqa: F401

"""Module to create a project-level table for DBCP to use in spreadsheet tools."""
import logging
from datetime import datetime
from re import IGNORECASE
from typing import Optional

import numpy as np
import pandas as pd
import sqlalchemy as sa

from dbcp.data_mart.helpers import (
    CountyOpposition,
    _estimate_proposed_power_co2e,
    _get_county_fips_df,
    _get_state_fips_df,
)
from dbcp.helpers import get_sql_engine

logger = logging.getLogger(__name__)

CHANGE_LOG_REGIONS = ("MISO", "NYISO", "ISONE", "PJM", "CAISO", "SPP")
GS_REGIONS = ("MISO", "NYISO", "ISONE", "PJM", "ERCOT", "SPP")


def _get_gridstatus_projects(engine: sa.engine.Engine) -> pd.DataFrame:
    # drops transmission projects
    query = """
    WITH
    proj_res AS (
        SELECT
            queue_id,
            is_nearly_certain,
            project_id,
            project_name,
            capacity_mw,
            developer,
            entity,
            entity AS iso_region, -- these are different in non-ISO data from LBNL
            utility,
            proposed_completion_date AS date_proposed_online,
            point_of_interconnection,
            is_actionable,
            resource_clean,
            queue_status,
            queue_date AS date_entered_queue,
            actual_completion_date,
            withdrawn_date,
            interconnection_status_raw AS interconnection_status
        FROM data_warehouse.gridstatus_projects as proj
        LEFT JOIN data_warehouse.gridstatus_resource_capacity as res
        USING (project_id)
        WHERE resource_clean != 'Transmission'
    ),
    loc as (
        -- projects can have multiple locations, though 99 percent have only one.
        -- Can multiply capacity by frac_locations_in_county to allocate it equally.
        SELECT
            project_id,
            state_id_fips,
            county_id_fips,
            (1.0 / count(*) over (partition by project_id))::real as frac_locations_in_county
        FROM data_warehouse.gridstatus_locations
    ),
    gs as (
        SELECT
            proj_res.*,
            loc.state_id_fips,
            loc.county_id_fips,
            -- projects with missing location info get full capacity allocation
            coalesce(loc.frac_locations_in_county, 1.0) as frac_locations_in_county
        FROM proj_res
        LEFT JOIN loc
        USING (project_id)
    )
    SELECT
        sfip.state_name AS state,
        cfip.county_name AS county,
        gs.*,
        'gridstatus' AS source,
        ncsl.permitting_type AS state_permitting_type
    FROM gs
    LEFT JOIN data_warehouse.ncsl_state_permitting AS ncsl
        on gs.state_id_fips = ncsl.state_id_fips
    LEFT JOIN data_warehouse.state_fips AS sfip
        ON gs.state_id_fips = sfip.state_id_fips
    LEFT JOIN data_warehouse.county_fips AS cfip
        ON gs.county_id_fips = cfip.county_id_fips
    """
    gs = pd.read_sql(query, engine)
    gs = gs[gs.iso_region.str.upper().isin(GS_REGIONS)]
    return gs


def _merge_lbnl_with_gridstatus(lbnl: pd.DataFrame, gs: pd.DataFrame) -> pd.DataFrame:
    """Merge non ISO LBNL projects with ISO projects in GridStatus.

    Args:
        lbnl: lbnl ISO queue projects
        engine: engine to connect to the local postgres data warehouse
    """
    is_non_iso = ~lbnl.iso_region.isin(GS_REGIONS)
    lbnl_non_isos = lbnl.loc[is_non_iso, :].copy()

    # TODO (bendnorman): How should we handle project_ids? This hack
    # isn't ideal because the GS data warehouse and data mart project
    # ids aren't consistent
    max_lbnl_id = lbnl_non_isos.project_id.max() + 1
    gs["project_id"] = list(range(max_lbnl_id, max_lbnl_id + len(gs)))

    shared_ids = set(gs.project_id).intersection(set(lbnl_non_isos.project_id))
    assert len(shared_ids) == 0, f"Found duplicate ids between GS and LBNL {shared_ids}"

    fields_in_gs_not_in_lbnl = gs.columns.difference(lbnl.columns)
    fields_in_lbnl_not_in_gs = lbnl.columns.difference(gs.columns)
    assert (
        fields_in_gs_not_in_lbnl.empty
    ), f"These columns are in Grid Status but not LBNL: {fields_in_gs_not_in_lbnl}"
    assert (
        fields_in_lbnl_not_in_gs.empty
    ), f"These columns are in LBNL but not Grid Status: {fields_in_lbnl_not_in_gs}"

    return pd.concat([gs, lbnl_non_isos], axis=0, ignore_index=True)


def _get_lbnl_projects(engine: sa.engine.Engine, non_iso_only=True) -> pd.DataFrame:
    query = """
    WITH
    iso_proj_res as (
        SELECT
            proj.project_id,
            proj.queue_id,
            proj.date_proposed as date_proposed_online,
            proj.developer,
            proj.entity,
            proj.interconnection_status_lbnl as interconnection_status,
            proj.point_of_interconnection,
            proj.project_name,
            proj.queue_date as date_entered_queue,
            proj.queue_status,
            proj.region as iso_region,
            proj.utility,
            proj.is_actionable,
            proj.is_nearly_certain,
            proj.actual_completion_date,
            proj.withdrawn_date,
            res.capacity_mw,
            res.resource_clean
        FROM data_warehouse.iso_projects as proj
        INNER JOIN data_warehouse.iso_resource_capacity as res
        ON proj.project_id = res.project_id
    ),
    loc as (
        -- Remember that projects can have multiple locations, though 99 percent have only one.
        -- Can optionally multiply capacity by frac_locations_in_county to allocate it equally.
        SELECT
            project_id,
            state_id_fips,
            county_id_fips,
            raw_county_name, -- for validation only
            (1.0 / count(*) over (partition by project_id))::real as frac_locations_in_county
        FROM data_warehouse.iso_locations
    ),
    iso as (
        SELECT
            iso_proj_res.*,
            loc.state_id_fips,
            loc.county_id_fips,
            loc.raw_county_name, -- for validation only
            -- projects with missing location info get full capacity allocation
            coalesce(loc.frac_locations_in_county, 1.0) as frac_locations_in_county
        from iso_proj_res
        LEFT JOIN loc
        ON iso_proj_res.project_id = loc.project_id
    )
    SELECT
        sfip.state_name as state,
        cfip.county_name as county,
        iso.*,
        'lbnl' as source,
        ncsl.permitting_type as state_permitting_type
    from iso
    left join data_warehouse.state_fips as sfip
        on iso.state_id_fips = sfip.state_id_fips
    left join data_warehouse.county_fips as cfip
        on iso.county_id_fips = cfip.county_id_fips
    left join data_warehouse.ncsl_state_permitting as ncsl
        on iso.state_id_fips = ncsl.state_id_fips
    ;
    """
    df = pd.read_sql(query, engine)
<<<<<<< HEAD
    if non_iso_only:
        df = df[~df.iso_region.isin(GS_REGIONS)]
    # one whole-row duplicate due to a multi-county project with missing state value.
    # Makes both county_id_fips and state_id_fips null.
    # There are two projects that are missing state values in the raw data.
    dupes = df.duplicated(keep="first")
    expected_dupes = 3
=======

    # There are two apparent whole-row duplicates, both caused by being multi-county
    # projects with missing state values. That leads to NULL state and county FIPS
    # values. They are not true duplicates because the raw_county_name values are
    # different, but that column is not used in the data mart.

    # Check that this remains the case:
    apparent_dupes = df.duplicated(
        keep=False, subset=df.columns.difference(["raw_county_name"])
    )
    expected_apparent_dupes = 4
    actual_apparent_dupes = apparent_dupes.sum()
>>>>>>> 56771134
    assert (
        expected_apparent_dupes == actual_apparent_dupes
    ), f"Expected {expected_apparent_dupes} apparent duplicates, found {actual_apparent_dupes}."

    true_dupes = df.loc[apparent_dupes, :].duplicated()  # include raw_county_name
    expected_true_dupes = 0
    actual_true_dupes = true_dupes.sum()
    assert (
        expected_true_dupes == actual_true_dupes
    ), f"Expected {expected_true_dupes} true duplicates, found {actual_true_dupes}."

    expected_projects_involved = 2
    actual_projects_involved = df.loc[apparent_dupes, "project_id"].nunique()
    assert (
        expected_projects_involved == actual_projects_involved
    ), f"Expected {expected_projects_involved} projects involved in apparent duplicates, found {actual_projects_involved}."

    return df.drop(columns=["raw_county_name"])


def _get_and_join_iso_tables(
    engine: sa.engine.Engine, use_gridstatus=True, use_proprietary_offshore=True
) -> pd.DataFrame:
    """Get ISO projects.

    PK should be (project_id, county_id_fips, resource_clean), but county_id_fips has nulls.

    Note that this duplicates projects that have multiple prospective locations. Use the frac_locations_in_county
    column to allocate capacity and co2e estimates to counties when aggregating.
    Otherwise they will be double-counted.

    Args:
        engine: engine to connect to the local postgres data warehouse
        use_gridstatus: use gridstatus data for ISO projects.

    Returns:
        A dataframe of ISO projects with location, capacity, estimated co2 emissions and state permitting info.
    """
    if use_gridstatus:
        lbnl = _get_lbnl_projects(engine, non_iso_only=True)
        gs = _get_gridstatus_projects(engine)
        out = _merge_lbnl_with_gridstatus(lbnl=lbnl, gs=gs)
    else:
        out = _get_lbnl_projects(engine, non_iso_only=False)
    if use_proprietary_offshore:
        offshore = _get_proprietary_proposed_offshore(engine)
        out = _replace_iso_offshore_with_proprietary(out, offshore)
    _estimate_proposed_power_co2e(out)
    return out


def _get_proprietary_proposed_offshore(engine: sa.engine.Engine) -> pd.DataFrame:
    """Get proprietary offshore wind data in a format that imitates the ISO queues.

    PK is (project_id, county_id_fips).

    Note that this duplicates projects that have multiple cable landings. Use the frac_locations_in_county
    column to allocate capacity and co2e estimates to counties when aggregating.
    Otherwise they will be double-counted.
    """
    query = """
    WITH
    cable_locs as (
        SELECT
            project_id,
            locs.county_id_fips,
            COUNT(*) OVER(PARTITION BY project_id) AS n_locations
        FROM data_warehouse.offshore_wind_cable_landing_association as cable
        INNER JOIN data_warehouse.offshore_wind_locations as locs
        USING(location_id)
    ),
    proj_county_assoc as (
        SELECT
            project_id,
            county_id_fips,
            -- some counties have multiple cable landings from the same
            -- project (different towns). I allocate the capacity equally
            -- over the landings
            (count(*) * 1.0 / max(n_locations))::real as frac_locations_in_county
        FROM cable_locs
        group by 1,2
    )
    -- join the project, state, and county stuff
    SELECT
        assoc.project_id,
        assoc.county_id_fips,
        -- projects with missing location info get full capacity allocation
        CASE WHEN assoc.frac_locations_in_county IS NULL
            THEN 1.0
            ELSE assoc.frac_locations_in_county
            END as frac_locations_in_county,
        substr(assoc.county_id_fips, 1, 2) as state_id_fips,

        proj.name as project_name,
        proj.developer,
        proj."capacity_mw",
        date(proj.proposed_completion_year::text || '-01-01') as date_proposed_online,
        'active' as queue_status,
        'Offshore Wind' as resource_clean,
        0.0 as co2e_tonnes_per_year,
        proj.is_actionable,
        proj.is_nearly_certain,
        'proprietary' as source,

        sfip.state_name as state,
        cfip.county_name as county,
        ncsl.permitting_type as state_permitting_type

    FROM proj_county_assoc as assoc
    INNER JOIN data_warehouse.offshore_wind_projects as proj
    USING(project_id)
    LEFT JOIN data_warehouse.state_fips as sfip
    ON substr(assoc.county_id_fips, 1, 2) = sfip.state_id_fips
    LEFT JOIN data_warehouse.county_fips as cfip
    USING(county_id_fips)
    LEFT JOIN data_warehouse.ncsl_state_permitting as ncsl
    ON substr(assoc.county_id_fips, 1, 2) = ncsl.state_id_fips
    WHERE proj.construction_status != 'Online'
    ;
    """
    df = pd.read_sql(query, engine)
    return df


def _replace_iso_offshore_with_proprietary(
    iso_queues: pd.DataFrame, proprietary: pd.DataFrame
) -> pd.DataFrame:
    """Replace offshore wind projects in the ISO queues with proprietary data.

    PK should be (source, project_id, county_id_fips, resource_clean), but county_id_fips has nulls.
    """
    iso_to_keep = iso_queues.loc[iso_queues["resource_clean"] != "Offshore Wind", :]
    out = pd.concat(
        [iso_to_keep, proprietary],
        axis=0,
        ignore_index=True,
    )
    return out


def _convert_long_to_wide(long_format: pd.DataFrame) -> pd.DataFrame:
    """Restructure the long-format data as a single row per project.

    PK is (source, project_id)
    1:m relationships are handled by creating multiple columns for each m.
    Wide format is ugly but it's what the people want.
    """
    long = long_format.copy()
    # separate generation from storage
    is_storage = long.loc[:, "resource_clean"].str.contains("storage", flags=IGNORECASE)
    long["storage_type"] = long.loc[:, "resource_clean"].where(is_storage)
    long["generation_type"] = long.loc[:, "resource_clean"].where(~is_storage)
    gen = long.loc[~is_storage, :]
    storage = long.loc[is_storage, :]

    group_keys = ["project_id", "source", "county_id_fips"]
    # create multiple generation columns
    group = gen.groupby(group_keys, dropna=False)[["generation_type", "capacity_mw"]]
    # first generation source
    rename_dict = {
        "generation_type": "generation_type_1",
        "capacity_mw": "generation_capacity_mw_1",
    }
    gen_1 = group.nth(0).rename(columns=rename_dict)
    # second generation source (very few rows)
    rename_dict = {
        "generation_type": "generation_type_2",
        "capacity_mw": "generation_capacity_mw_2",
    }
    gen_2 = group.nth(1).rename(columns=rename_dict)
    # shouldn't be any with 3 generation types
    assert group.nth(2).shape[0] == 0
    gen = pd.concat([gen_1, gen_2], axis=1, copy=False)

    # create storage column
    assert storage.duplicated(subset=group_keys).sum() == 0  # no multi-storage projects
    storage = storage.set_index(group_keys)[["capacity_mw"]].rename(
        columns={"capacity_mw": "storage_capacity_mw"}
    )

    # combine gen and storage cols
    gen_stor = gen.join(storage, how="outer")
    assert (
        len(gen_stor) == long.groupby(group_keys, dropna=False).ngroups
    )  # all project-locations accounted for and 1:1
    co2e = long.groupby(group_keys, dropna=False)["co2e_tonnes_per_year"].sum()
    other_cols = (
        long.drop(
            columns=[
                "generation_type",
                "capacity_mw",
                "resource_clean",
                "co2e_tonnes_per_year",
            ]
        )
        .groupby(group_keys, dropna=False)
        .nth(0)
    )
    project_locations = pd.concat([gen_stor, other_cols, co2e], axis=1, copy=False)

    # now create multiple location columns
    project_keys = ["source", "project_id"]
    projects = project_locations.reset_index("county_id_fips").groupby(
        project_keys, dropna=False
    )
    loc1 = projects.nth(0).rename(
        columns={"county_id_fips": "county_id_fips_1", "county": "county_1"}
    )
    assert (
        not loc1.index.to_frame().isna().any().any()
    ), "Nulls found in project_id or source."
    loc2 = (
        projects[["county_id_fips", "county"]]
        .nth(1)
        .rename(columns={"county_id_fips": "county_id_fips_2", "county": "county_2"})
    )
    assert projects.nth(2).shape[0] == 0, "More than 2 locations found for a project."

    wide = pd.concat([loc1, loc2], axis=1, copy=False)
    wide.sort_index(inplace=True)
    wide.reset_index(inplace=True)
    wide.rename(
        columns={"state": "state_1", "state_id_fips": "state_id_fips_1"}, inplace=True
    )
    wide_col_order = [
        "project_id",
        "project_name",
        "iso_region",
        "entity",
        "utility",
        "developer",
        "state_1",
        "state_id_fips_1",
        "county_1",
        "county_id_fips_1",
        "county_2",
        "county_id_fips_2",
        "resource_class",
        "is_hybrid",
        "generation_type_1",
        "generation_capacity_mw_1",
        "generation_type_2",
        "generation_capacity_mw_2",
        "storage_type",
        "storage_capacity_mw",
        "co2e_tonnes_per_year",
        "date_entered_queue",
        "date_proposed_online",
        "interconnection_status",
        "point_of_interconnection",
        "queue_status",
        "ordinance_via_reldi",
        "ordinance_jurisdiction_name",
        "ordinance_jurisdiction_type",
        "ordinance_earliest_year_mentioned",
        "ordinance_text",
        "state_permitting_type",
        "is_actionable",
        "is_nearly_certain",
        "source",
        # "frac_locations_in_county", not needed in wide format
    ]
    wide = wide.loc[:, wide_col_order]

    return wide


def _add_derived_columns(mart: pd.DataFrame) -> None:
    mart["ordinance_via_reldi"] = mart["ordinance_text"].notna()
    priority_ban = mart["ordinance_via_self_maintained"]
    secondary_ban_cols = [
        "ordinance_via_reldi",
        "ordinance_via_solar_nrel",
        "ordinance_via_wind_nrel",
    ]
    mart["ordinance_is_restrictive"] = priority_ban.fillna(
        mart[secondary_ban_cols].fillna(False).any(axis=1)
    )
    # This categorizes any project with multiple generation or storage types as 'hybrid'
    mart["is_hybrid"] = (
        mart.groupby(["source", "project_id", "county_id_fips"])["resource_clean"]
        .transform("size")
        .gt(1)
    )

    resource_map = {
        "Battery Storage": "storage",
        "Biofuel": "renewable",
        "Biomass": "renewable",
        "Coal": "fossil",
        "Combustion Turbine": "fossil",
        "CSP": "renewable",
        "Fuel Cell": "renewable",
        "Geothermal": "renewable",
        "Hydro": "renewable",
        "Landfill Gas": "fossil",
        "Methane; Solar": "other",
        "Municipal Solid Waste": "fossil",
        "Natural Gas; Other; Storage; Solar": "fossil",
        "Natural Gas; Storage": "fossil",
        "Natural Gas": "fossil",
        "Nuclear": "other",
        "Offshore Wind": "renewable",
        "Oil; Biomass": "fossil",
        "Oil": "fossil",
        "Onshore Wind": "renewable",
        "Other Storage": "storage",
        "Other": "fossil",
        "Pumped Storage": "storage",
        "Solar; Biomass": "renewable",
        "Solar; Storage": "renewable",
        "Solar": "renewable",
        "Steam": np.nan,
        "Transmission": "transmission",
        "Unknown": np.nan,
        "Waste Heat": "fossil",
        "Wind; Storage": "renewable",
        np.nan: np.nan,  # not technically necessary but make it explicit
    }
    # note that this classifies pure storage facilities as np.nan
    resources_in_data = set(mart["resource_clean"].unique())
    mapped_resources = set(resource_map.keys())
    not_mapped = resources_in_data.difference(mapped_resources)
    assert len(not_mapped) == 0, f"Unmapped resource type(s): {not_mapped}"
    mart["resource_class"] = mart["resource_clean"].map(resource_map)

    return


def create_long_format(
    engine: sa.engine.Engine, active_projects_only: bool = True
) -> pd.DataFrame:
    """Create table of ISO projects in long format.

    PK should be (source, project_id, county_id_fips, resource_clean), but county_id_fips has nulls.
    So I added a surrogate key.

    Note that this duplicates projects with multiple prospective locations. Use the frac_locations_in_county
    column to allocate capacity and co2e estimates to counties when aggregating.
    Otherwise they will be double-counted.

    Args:
        engine: postgres database engine
        active_projects_only: If we only want active projects, grab active projects and
            remove withdrawn_date and actual_completion_date.

    Returns:
        long format table of ISO projects
    """
    iso = _get_and_join_iso_tables(
        engine, use_gridstatus=True, use_proprietary_offshore=True
    )
    all_counties = _get_county_fips_df(engine)
    all_states = _get_state_fips_df(engine)

    # model local opposition
    aggregator = CountyOpposition(
        engine=engine, county_fips_df=all_counties, state_fips_df=all_states
    )
    combined_opp = aggregator.agg_to_counties(
        include_state_policies=False,
        include_nrel_bans=True,
        include_manual_ordinances=True,
    )
    rename_dict = {
        "geocoded_locality_name": "ordinance_jurisdiction_name",
        "geocoded_locality_type": "ordinance_jurisdiction_type",
        "earliest_year_mentioned": "ordinance_earliest_year_mentioned",
    }
    combined_opp.rename(columns=rename_dict, inplace=True)

    long_format = iso.merge(
        combined_opp, on="county_id_fips", how="left", validate="m:1"
    )
    _add_derived_columns(long_format)
    pk = ["source", "project_id", "county_id_fips", "resource_clean"]
<<<<<<< HEAD
    expected_dupes = 5
=======
    expected_dupes = (
        2  # these are not true duplicates. See _get_lbnl_projects for details.
    )
>>>>>>> 56771134
    dupes = long_format.duplicated(subset=pk)
    assert (
        dupes.sum() == expected_dupes
    ), f"Expected {expected_dupes} duplicates, found {dupes.sum()}."
    long_format["surrogate_id"] = range(len(long_format))

    # If we only want active projects, grab active projects and remove withdrawn_date and actual_completion_date
    if active_projects_only:
        active_long_format = long_format.query("queue_status == 'active'")
        # drop actual_completion_date and withdrawn_date columns
        active_long_format = active_long_format.drop(
            columns=["actual_completion_date", "withdrawn_date"]
        )
        return active_long_format
    return long_format


def create_geography_change_log(
    change_log: pd.DataFrame, geography: str = "county_id_fips", freq: str = "Q"
) -> pd.DataFrame:
    """Creates a change log of ISO queue projects by geography.

    Each row is a snap shot of the number of projects and capacity in each status and resource class for a given geography and date.

    Currently only includes regions with high coveraage of operational and withdrawn dates: MISO, NYISO, ISONE, PJM, CAISO, SPP.
    ERCOT will require integrating multiple snapshots of data.
    """
    group_keys = [
        geography,
        pd.Grouper(key="effective_date", freq=freq),
        "queue_status",
        "resource_class",
    ]
    geography_change_log = (
        change_log.groupby(group_keys)
        .agg({"project_id": "count", "capacity_mw": "sum"})
        .reset_index()
        .rename(
            columns={
                "project_id": "n_projects",
                "capacity_mw": "capacity_mw",
                "effective_date": "date",
            }
        )
    )
    geography_change_log = geography_change_log.pivot(
        index=[geography, "date"],
        columns=["queue_status", "resource_class"],
        values=["n_projects", "capacity_mw"],
    )
    geography_change_log = geography_change_log.fillna(0)
    geography_change_log.columns = [
        f"{queue_status}_{resource_class}_{col}"
        for col, queue_status, resource_class in geography_change_log.columns.values
    ]
    geography_change_log = geography_change_log.reset_index()
    # add county and state information to the change log
    if geography == "county_id_fips":
        geography_info = (
            change_log[["county_id_fips", "county", "state_id_fips", "state"]]
            .drop_duplicates()
            .dropna(subset=["county_id_fips"])
        )
        geography_change_log = geography_change_log.merge(
            geography_info, on="county_id_fips", how="left", validate="m:1"
        )
    return geography_change_log


def create_project_change_log(long_format: pd.DataFrame) -> pd.DataFrame:
    """Create a change log of GridStatus projects.

    There is a row for every time the status of a project changes.
    The effective_date column is the date the status changed and the end_date
    column is the date the status ended. The end_date is null for current statuses
    of projects.

    Args:
        long_format: long format of ISO projects
    Returns:
        chng: change log of ISO projects
    """
    original_long_format = long_format.copy()
    # for projcts where resource_clean == "Unknown", set resource_class to "other" instead of nan
    long_format["resource_class"] = long_format.resource_class.mask(
        long_format.resource_clean.eq("Unknown"), "other"
    )

    long_format = long_format[long_format["iso_region"].isin(CHANGE_LOG_REGIONS)]

    # make sure we are missing less than 10% of withdrawn_date
    withdrawn = long_format.query("queue_status == 'withdrawn'")
    expected_missing = 0.1
    assert (
        withdrawn["withdrawn_date"].isna().sum() / len(withdrawn) < expected_missing
    ), f"More than {expected_missing} of withdrawn_date is missing."

    # For operational projects, fill in missing actual_completion_date with date_proposed_online
    operational = long_format.query("queue_status == 'operational'")
    operational["actual_completion_date"] = operational[
        "actual_completion_date"
    ].fillna(operational["date_proposed_online"])
    long_format.loc[operational.index, "actual_completion_date"] = operational[
        "actual_completion_date"
    ]

    # make sure we are missing less than 10% of actual_completion_date
    operational = long_format.query("queue_status == 'operational'")
    expected_missing = 0.1
    assert (
        operational["actual_completion_date"].isna().sum() / len(operational)
        < expected_missing
    ), f"More than {expected_missing} of actual_completion_date is missing."
    # Log the pct of rows in operational where actual_completion_date comes after the current year
    current_year = pd.Timestamp.now().year
    pct_after_current_year = operational["actual_completion_date"].dt.year.gt(
        current_year
    ).sum() / len(operational)
    logger.debug(
        f"{pct_after_current_year:.2%} of operational projects have actual_completion_date after the current year."
    )
    # make sure pct_after_current_year is less than 0.001 of operational projects
    expected_missing = 0.001
    assert (
        pct_after_current_year < expected_missing
    ), f"More than {expected_missing}% of operational projects have actual_completion_date after the current year."

    # map active projects to "new"
    long_format["queue_status"] = long_format["queue_status"].map(
        {
            "active": "new",
            "withdrawn": "withdrawn",
            "operational": "operational",
            "suspended": "new",  # Treat suspended projects as active/new because we don't have date suspended columns
        }
    )

    # Remove projects that are missing relevant date columns
    status_dates = [
        {"status": "withdrawn", "date": "withdrawn_date"},
        {"status": "operational", "date": "actual_completion_date"},
        {"status": "new", "date": "date_entered_queue"},
    ]
    for status_date in status_dates:
        status = status_date["status"]
        date_col = status_date["date"]
        n_projects_before = len(long_format)

        is_long_format_of_status = long_format["queue_status"].eq(status)
        is_long_format_of_status_and_missing_date = (
            is_long_format_of_status & long_format[date_col].isna()
        )
        logger.info(f"Projects with missing {date_col} for {status}")
        n_projects_of_status_by_region = (
            long_format[is_long_format_of_status]
            .groupby("iso_region")
            .count()
            .surrogate_id
        )
        n_projects_missing_date_by_region = (
            long_format[is_long_format_of_status_and_missing_date]
            .groupby("iso_region")
            .count()
            .surrogate_id
        )
        logger.info(
            (n_projects_missing_date_by_region / n_projects_of_status_by_region).fillna(
                0
            )
        )

        # Keep all projects that are not missing the date column
        long_format = long_format[
            ~(is_long_format_of_status & is_long_format_of_status_and_missing_date)
        ]
        n_projects_after = len(long_format)
        logger.info(
            f"{n_projects_before - n_projects_after} {status} projects removed."
        )

        # set effective_date column to date_col for projects that == status
        long_format.loc[
            long_format["queue_status"].eq(status), "effective_date"
        ] = long_format[date_col]

    # Set end date to to null all projects.
    long_format["end_date"] = pd.NA

    # create a dataframe of withdrawn projects where the effective_date date is the date_entered_queue and the end date is the withdrawn_date
    withdrawn_active = long_format[long_format.queue_status.eq("withdrawn")].copy()
    withdrawn_active["queue_status"] = "new"
    withdrawn_active["effective_date"] = withdrawn_active["date_entered_queue"]
    withdrawn_active["end_date"] = withdrawn_active["withdrawn_date"]

    # create a dataframe of operational projects where the effective_date date is the date_entered_queue and the end date is the actual_completion_date
    operational_active = long_format[long_format.queue_status.eq("operational")].copy()
    operational_active["queue_status"] = "new"
    operational_active["effective_date"] = operational_active["date_entered_queue"]
    operational_active["end_date"] = operational_active["actual_completion_date"]

    # combine the withdrawn_active dataframe with the long_format dataframe
    long_format = pd.concat([long_format, withdrawn_active, operational_active])

    # drop withdrawn_date, actual_completion_date and date_entered_queue columns
    long_format = long_format.drop(
        columns=["withdrawn_date", "actual_completion_date", "date_entered_queue"]
    )

    # Map storage and renewable to "clean"
    long_format["resource_class"] = long_format["resource_class"].map(
        {"other": "other", "renewable": "clean", "fossil": "fossil", "storage": "clean"}
    )
    # Not doing the validation in dbcp.tests.validation because we
    # need access to iso_projects_long_format with withdrawn and operational
    # projects.
    validate_project_change_log(long_format, original_long_format)
    return long_format


def validate_project_change_log(
    iso_projects_change_log: pd.DataFrame, iso_projects_long_format: pd.DataFrame
):
    """Test the changelog and long format values roughly align."""
    # Grab the latest change log entry for each project
    iso_projects_change_log = iso_projects_change_log[
        iso_projects_change_log.end_date.isna()
    ]

    # The change log does not have all regions. Filter iso_projects_long_format to only include regions in the change log
    iso_projects_long_format = iso_projects_long_format[
        iso_projects_long_format["iso_region"].isin(CHANGE_LOG_REGIONS)
    ]

    # We expect some change in total projects count because not all projects have withdrawn and operational dates
    expected_n_projects_change = 0.05
    result_n_projects_change = abs(
        len(iso_projects_change_log) - len(iso_projects_long_format)
    ) / len(iso_projects_change_log)
    assert (
        result_n_projects_change < expected_n_projects_change
    ), f"Found unexpected change in total projects count: {result_n_projects_change}"

    # Create a dictionary of expected pct change for each iso_region
    expected_pct_change = pd.Series(
        {
            "CAISO": 0.02,
            "ISONE": 0.01,
            "MISO": 0.01,
            "NYISO": 0.18,  # A lot of withdrawn projects from the early 2000s are missing withdrawn and operational dates
            "PJM": 0.04,
            "SPP": 0.31,  # A lot of withdrawn projects from the early 2000s are missing withdrawn and operational dates
        }
    )

    # Calculate the pct change for each iso_region
    iso_projects_change_log_region_capacity = iso_projects_change_log.groupby(
        "iso_region"
    ).capacity_mw.sum()
    long_format_region_capacity = iso_projects_long_format.groupby(
        "iso_region"
    ).capacity_mw.sum()

    pct_change = (
        long_format_region_capacity - iso_projects_change_log_region_capacity
    ) / iso_projects_change_log_region_capacity
    assert pct_change.lt(
        expected_pct_change
    ).all(), f"Found unexpected pct change in iso_projects_long_format: {pct_change}"


def validate_iso_regions_change_log(
    iso_regions_change_log: pd.DataFrame, iso_projects_long_format: pd.DataFrame
):
    """Test the changelog and long format values roughly align."""
    # The change log does not have all regions. Filter iso_projects_long_format to only include regions in the change log
    iso_projects_long_format = iso_projects_long_format[
        iso_projects_long_format["iso_region"].isin(CHANGE_LOG_REGIONS)
    ]

    # Grab all new_*_n_project columns from the change log. All projects have "new" records in the change log
    new_cols = [
        col
        for col in iso_regions_change_log.columns
        if "n_projects" in col and "new" in col
    ]
    n_projects_iso_regions_change_log = iso_regions_change_log[new_cols].sum().sum()

    # We expect some change in total projects count because not all projects have withdrawn and operational dates
    # and resource_class
    expected_n_projects_change = 0.09
    result_n_projects_change = abs(
        n_projects_iso_regions_change_log - len(iso_projects_long_format)
    ) / len(iso_projects_long_format)
    assert (
        result_n_projects_change < expected_n_projects_change
    ), f"Found unexpected change in total projects count: {result_n_projects_change}"

    # Create a dictionary of expected pct change for each iso_region
    expected_pct_change = pd.Series(
        {
            "CAISO": 0.07,
            "ISONE": 0.01,
            "MISO": 0.01,
            "NYISO": 0.20,  # A lot of withdrawn projects from the early 2000s are missing withdrawn and operational dates
            "PJM": 0.04,
            "SPP": 0.31,  # A lot of withdrawn projects from the early 2000s are missing withdrawn and operational dates
        }
    )

    # Calculate the pct change for each iso_region
    new_cols = [
        col
        for col in iso_regions_change_log.columns
        if "capacity_mw" in col and "new" in col
    ]
    iso_projects_change_log_region_capacity = (
        iso_regions_change_log.groupby("iso_region")[new_cols].sum().sum(axis=1)
    )
    long_format_region_capacity = iso_projects_long_format.groupby(
        "iso_region"
    ).capacity_mw.sum()

    pct_change = (
        long_format_region_capacity - iso_projects_change_log_region_capacity
    ) / iso_projects_change_log_region_capacity
    assert pct_change.lt(
        expected_pct_change
    ).all(), f"Found unexpected pct change in iso_projects_long_format: {pct_change}"


def get_eia860m_current(engine: sa.engine.Engine) -> pd.DataFrame:
    """Get the most recent EIA860M data.

    Args:
        engine (sa.engine.Engine): connection to the data warehouse database
    """
    date_as_of = (
        pd.read_sql(
            "SELECT max(valid_until_date) FROM data_warehouse.pudl_eia860m_changelog",
            engine,
        )
        .iat[0, 0]
        .strftime("%Y-%m-%d")
    )
    query = f"""
    SELECT
        report_date,
        plant_id_eia,
        plant_name_eia,
        utility_id_eia,
        utility_name_eia,
        generator_id,
        capacity_mw,
        state,
        county,
        current_planned_generator_operating_date,
        -- data_maturity,
        energy_source_code_1,
        prime_mover_code,
        energy_storage_capacity_mwh,
        fuel_type_code_pudl,
        generator_retirement_date,
        latitude,
        longitude,
        -- net_capacity_mwdc,
        operational_status_code,
        operational_status AS operational_status_category,
        raw_operational_status_code,
        planned_derate_date,
        planned_generator_retirement_date,
        planned_net_summer_capacity_derate_mw,
        planned_net_summer_capacity_uprate_mw,
        planned_uprate_date,
        technology_description,
        -- summer_capacity_mw,
        -- winter_capacity_mw,
        -- valid_until_date
        state_id_fips,
        county_id_fips
    FROM data_warehouse.pudl_eia860m_changelog
    WHERE valid_until_date = '{date_as_of}'
    ORDER BY plant_id_eia, generator_id
    """
    current_projects = pd.read_sql(query, engine)
    return current_projects


def get_eia860m_status_history(engine: sa.engine.Engine) -> pd.DataFrame:
    """Get the EIA860M status for each project for each of the past 12 quarters.

    Args:
        engine (sa.engine.Engine): connection to the data warehouse database
    """
    end_date = (
        pd.read_sql(
            "SELECT max(valid_until_date) FROM data_warehouse.pudl_eia860m_changelog",
            engine,
        )
        .iat[0, 0]
        .strftime("%Y-%m-%d")
    )
    query = f"""
    SELECT
        plant_id_eia,
        generator_id,
        operational_status_code,
        min(report_date) as start_date,
        max(COALESCE(valid_until_date, timestamp '{end_date}')) as end_date
    FROM data_warehouse.pudl_eia860m_changelog
    GROUP BY 1,2,3
    ORDER BY 1,2,3,4  -- must be sorted by date for the pandas groupby.first() to work
    """
    status_history = pd.read_sql(query, engine)

    date_series = pd.date_range(end=end_date, periods=12, freq="Q")
    for date in date_series:
        date_mask = (date >= status_history["start_date"]) & (
            date <= status_history["end_date"]
        )
        col_name = "status_" + date.strftime("%Y-%m-%d")
        status_history[col_name] = status_history["operational_status_code"].where(
            date_mask
        )
    status_history["status_current"] = status_history["operational_status_code"].where(
        status_history["end_date"] == end_date
    )
    out = status_history.groupby(["plant_id_eia", "generator_id"], as_index=False)[
        [c for c in status_history.columns if c.startswith("status_")]
    ].first()  # .first() gets the first non-null value. This relies on the groups
    # being sorted by date.
    eia860m_plant_names = _get_plant_names(engine)
    out = out.merge(eia860m_plant_names, on="plant_id_eia", how="left")

    return out


def _get_eia860m_transition_dates(engine: sa.engine.Engine) -> pd.DataFrame:
    """Get the dates of status transitions for each project.

    Args:
        engine (sa.engine.Engine): connection to the data warehouse database
    """
    query = """
    SELECT
        plant_id_eia,
        generator_id,
        operational_status_code,
        min(report_date) as status_date
    FROM data_warehouse.pudl_eia860m_changelog
    WHERE operational_status_code IS NOT NULL
    group by 1,2,3
    order by 1,2,3
    """
    transition_dates = pd.read_sql(query, engine)
    # reshape to wide format
    transition_dates = transition_dates.pivot(
        index=["plant_id_eia", "generator_id"],
        columns="operational_status_code",
        values="status_date",
    )
    transition_dates.columns = [f"date_entered_{c}" for c in transition_dates.columns]

    eia860m_plant_names = _get_plant_names(engine).set_index("plant_id_eia")
    transition_dates = transition_dates.reset_index(
        level="generator_id", drop=False
    ).join(eia860m_plant_names, how="left")
    return transition_dates.reset_index(drop=False)


def _get_plant_names(
    engine: sa.engine.Engine, date_as_of: Optional[str] = None
) -> pd.DataFrame:
    """Get the most recent EIA860M data."""
    if not date_as_of:  # get most recent data
        date_as_of = (
            pd.read_sql(
                "SELECT max(valid_until_date) FROM data_warehouse.pudl_eia860m_changelog",
                engine,
            )
            .iat[0, 0]
            .strftime("%Y-%m-%d")
        )
    else:
        raise NotImplementedError(
            "Getting data as of a specific date is not yet implemented."
        )
    query = """
    SELECT DISTINCT ON (plant_id_eia)
        plant_id_eia,
        plant_name_eia
    FROM data_warehouse.pudl_eia860m_changelog
    ORDER BY 1, valid_until_date DESC NULLS FIRST -- nulls are the most recent
    """
    plant_names = pd.read_sql(query, engine)
    return plant_names


def create_wide_geography_change_log(
    geography_change_log: pd.DataFrame,
    geography: str,
    status: str,
    resource_class: str,
    metric: str,
    date_range: tuple[str, str],
) -> pd.DataFrame:
    """
    Create a wide table of ISO Queue changes for a given status, resource_class and metric.

    Args:
        geography_change_log: project change log where each row is a snap shot of a geography
        geography: geography column to pivot on: county_id_fips or iso_region
        status: new, operational or withdrawn
        resource_class: clean, fossil or other
        metric: n_projects or capacity_mw
        date_range: tuple of start and end date to filter on
    Return:
        wide: wide table of ISO Queue changes
    """
    value_column = f"{status}_{resource_class}_{metric}"

    # Filter to date range
    geography_change_log = geography_change_log[
        geography_change_log.date.gt(date_range[0])
        & geography_change_log.date.lt(date_range[1])
    ]

    # Create the pivot table
    wide = geography_change_log.pivot(
        index=geography, columns="date", values=value_column
    )
    wide.columns = [col.strftime("%Y-%m") for col in wide.columns]
    wide = wide.fillna(0)
    return wide.reset_index()


def create_data_mart(
    engine: Optional[sa.engine.Engine] = None,
) -> dict[str, pd.DataFrame]:
    """Create projects datamart dataframe."""
    if engine is None:
        engine = get_sql_engine()

    all_projects_long_format = create_long_format(engine, active_projects_only=False)
    iso_projects_change_log = create_project_change_log(all_projects_long_format)

    # create counties and region change log tables
    data_marts = {}
    geographies = {"counties": "county_id_fips", "regions": "iso_region"}
    for geography, geography_columns in geographies.items():
        geography_change_log = create_geography_change_log(
            iso_projects_change_log, geography=geography_columns, freq="Q"
        )
        data_marts[f"iso_{geography}_change_log"] = geography_change_log

        metrics = ("n_projects", "capacity_mw")
        date_range = ("2022-01-01", datetime.now())
        status = "new"
        resource_class = "clean"
        for metric in metrics:
            data_marts[
                f"iso_{geography}_{status}_{resource_class}_{metric}_changelog"
            ] = create_wide_geography_change_log(
                geography_change_log,
                geography=geography_columns,
                status=status,
                resource_class=resource_class,
                metric=metric,
                date_range=date_range,
            )

    validate_iso_regions_change_log(
        data_marts["iso_regions_change_log"], all_projects_long_format
    )

    active_long_format = create_long_format(engine, active_projects_only=True)
    active_wide_format = _convert_long_to_wide(active_long_format)

    eia860m_current = get_eia860m_current(engine)
    eia860m_history = get_eia860m_status_history(engine)
    eia860m_transition_dates = _get_eia860m_transition_dates(engine)

    data_marts.update(
        {
            "iso_projects_long_format": active_long_format,
            "iso_projects_wide_format": active_wide_format,
            "iso_projects_change_log": iso_projects_change_log,
            "projects_current_860m": eia860m_current,
            "projects_history_860m": eia860m_history,
            "projects_transition_dates_860m": eia860m_transition_dates,
        }
    )
    return data_marts


if __name__ == "__main__":
    # debugging entry point
    mart = create_data_mart()
    print("yeehaw")<|MERGE_RESOLUTION|>--- conflicted
+++ resolved
@@ -188,45 +188,16 @@
     ;
     """
     df = pd.read_sql(query, engine)
-<<<<<<< HEAD
     if non_iso_only:
         df = df[~df.iso_region.isin(GS_REGIONS)]
     # one whole-row duplicate due to a multi-county project with missing state value.
     # Makes both county_id_fips and state_id_fips null.
     # There are two projects that are missing state values in the raw data.
     dupes = df.duplicated(keep="first")
-    expected_dupes = 3
-=======
-
-    # There are two apparent whole-row duplicates, both caused by being multi-county
-    # projects with missing state values. That leads to NULL state and county FIPS
-    # values. They are not true duplicates because the raw_county_name values are
-    # different, but that column is not used in the data mart.
-
-    # Check that this remains the case:
-    apparent_dupes = df.duplicated(
-        keep=False, subset=df.columns.difference(["raw_county_name"])
-    )
-    expected_apparent_dupes = 4
-    actual_apparent_dupes = apparent_dupes.sum()
->>>>>>> 56771134
+    expected_dupes = 0
     assert (
-        expected_apparent_dupes == actual_apparent_dupes
-    ), f"Expected {expected_apparent_dupes} apparent duplicates, found {actual_apparent_dupes}."
-
-    true_dupes = df.loc[apparent_dupes, :].duplicated()  # include raw_county_name
-    expected_true_dupes = 0
-    actual_true_dupes = true_dupes.sum()
-    assert (
-        expected_true_dupes == actual_true_dupes
-    ), f"Expected {expected_true_dupes} true duplicates, found {actual_true_dupes}."
-
-    expected_projects_involved = 2
-    actual_projects_involved = df.loc[apparent_dupes, "project_id"].nunique()
-    assert (
-        expected_projects_involved == actual_projects_involved
-    ), f"Expected {expected_projects_involved} projects involved in apparent duplicates, found {actual_projects_involved}."
-
+        dupes.sum() == expected_dupes
+    ), f"Expected {expected_dupes} duplicates, found {dupes.sum()}."
     return df.drop(columns=["raw_county_name"])
 
 
@@ -586,13 +557,7 @@
     )
     _add_derived_columns(long_format)
     pk = ["source", "project_id", "county_id_fips", "resource_clean"]
-<<<<<<< HEAD
     expected_dupes = 5
-=======
-    expected_dupes = (
-        2  # these are not true duplicates. See _get_lbnl_projects for details.
-    )
->>>>>>> 56771134
     dupes = long_format.duplicated(subset=pk)
     assert (
         dupes.sum() == expected_dupes

"""Module to create a project-level table for DBCP to use in spreadsheet tools."""
import logging
from re import IGNORECASE
from typing import Optional

import numpy as np
import pandas as pd
import sqlalchemy as sa

from dbcp.data_mart.helpers import (
    CountyOpposition,
    _estimate_proposed_power_co2e,
    _get_county_fips_df,
    _get_state_fips_df,
)
from dbcp.helpers import get_sql_engine

logger = logging.getLogger(__name__)

CHANGE_LOG_REGIONS = ("MISO", "NYISO", "ISONE", "PJM", "CAISO", "SPP")


def _get_gridstatus_projects(engine: sa.engine.Engine) -> pd.DataFrame:
    # drops transmission projects
    query = """
    WITH
    proj_res AS (
        SELECT
            queue_id,
            is_nearly_certain,
            project_id,
            project_name,
            capacity_mw,
            developer,
            entity,
            entity AS iso_region, -- these are different in non-ISO data from LBNL
            utility,
            proposed_completion_date AS date_proposed_online,
            point_of_interconnection,
            is_actionable,
            resource_clean,
            queue_status,
            queue_date AS date_entered_queue,
            actual_completion_date,
            withdrawn_date,
            interconnection_status_raw AS interconnection_status
        FROM data_warehouse.gridstatus_projects as proj
        LEFT JOIN data_warehouse.gridstatus_resource_capacity as res
        USING (project_id)
        WHERE resource_clean != 'Transmission'
    ),
    loc as (
        -- projects can have multiple locations, though 99 percent have only one.
        -- Can multiply capacity by frac_locations_in_county to allocate it equally.
        SELECT
            project_id,
            state_id_fips,
            county_id_fips,
            (1.0 / count(*) over (partition by project_id))::real as frac_locations_in_county
        FROM data_warehouse.gridstatus_locations
    ),
    gs as (
        SELECT
            proj_res.*,
            loc.state_id_fips,
            loc.county_id_fips,
            -- projects with missing location info get full capacity allocation
            coalesce(loc.frac_locations_in_county, 1.0) as frac_locations_in_county
        FROM proj_res
        LEFT JOIN loc
        USING (project_id)
    )
    SELECT
        sfip.state_name AS state,
        cfip.county_name AS county,
        gs.*,
        'gridstatus' AS source,
        ncsl.permitting_type AS state_permitting_type
    FROM gs
    LEFT JOIN data_warehouse.ncsl_state_permitting AS ncsl
        on gs.state_id_fips = ncsl.state_id_fips
    LEFT JOIN data_warehouse.state_fips AS sfip
        ON gs.state_id_fips = sfip.state_id_fips
    LEFT JOIN data_warehouse.county_fips AS cfip
        ON gs.county_id_fips = cfip.county_id_fips
    """
    gs = pd.read_sql(query, engine)
    return gs


def _merge_lbnl_with_gridstatus(lbnl: pd.DataFrame, gs: pd.DataFrame) -> pd.DataFrame:
    """Merge non ISO LBNL projects with ISO projects in GridStatus.

    Args:
        lbnl: lbnl ISO queue projects
        engine: engine to connect to the local postgres data warehouse
    """
    is_non_iso = lbnl.iso_region.str.contains("non-ISO")
    lbnl_non_isos = lbnl.loc[is_non_iso, :].copy()

    # TODO (bendnorman): How should we handle project_ids? This hack
    # isn't ideal because the GS data warehouse and data mart project
    # ids aren't consistent
    max_lbnl_id = lbnl_non_isos.project_id.max() + 1
    gs["project_id"] = list(range(max_lbnl_id, max_lbnl_id + len(gs)))

    shared_ids = set(gs.project_id).intersection(set(lbnl_non_isos.project_id))
    assert len(shared_ids) == 0, f"Found duplicate ids between GS and LBNL {shared_ids}"

    fields_in_gs_not_in_lbnl = gs.columns.difference(lbnl.columns)
    fields_in_lbnl_not_in_gs = lbnl.columns.difference(gs.columns)
    assert (
        fields_in_gs_not_in_lbnl.empty
    ), f"These columns are in Grid Status but not LBNL: {fields_in_gs_not_in_lbnl}"
    assert (
        fields_in_lbnl_not_in_gs.empty
    ), f"These columns are in LBNL but not Grid Status: {fields_in_lbnl_not_in_gs}"

    return pd.concat([gs, lbnl_non_isos], axis=0, ignore_index=True)


def _get_lbnl_projects(engine: sa.engine.Engine, non_iso_only=True) -> pd.DataFrame:
    where_clause = "WHERE region ~ 'non-ISO'" if non_iso_only else ""
    query = f"""
    WITH
    iso_proj_res as (
        SELECT
            proj.project_id,
            proj.queue_id,
            proj.date_proposed as date_proposed_online,
            proj.developer,
            proj.entity,
            proj.interconnection_status_lbnl as interconnection_status,
            proj.point_of_interconnection,
            proj.project_name,
            proj.queue_date as date_entered_queue,
            proj.queue_status,
            proj.region as iso_region,
            proj.utility,
            proj.is_actionable,
            proj.is_nearly_certain,
            proj.actual_completion_date,
            proj.withdrawn_date,
            res.capacity_mw,
            res.resource_clean
        FROM data_warehouse.iso_projects as proj
        INNER JOIN data_warehouse.iso_resource_capacity as res
        ON proj.project_id = res.project_id
        {where_clause}
    ),
    loc as (
        -- Remember that projects can have multiple locations, though 99 percent have only one.
        -- Can optionally multiply capacity by frac_locations_in_county to allocate it equally.
        SELECT
            project_id,
            state_id_fips,
            county_id_fips,
            (1.0 / count(*) over (partition by project_id))::real as frac_locations_in_county
        FROM data_warehouse.iso_locations
    ),
    iso as (
        SELECT
            iso_proj_res.*,
            loc.state_id_fips,
            loc.county_id_fips,
            -- projects with missing location info get full capacity allocation
            coalesce(loc.frac_locations_in_county, 1.0) as frac_locations_in_county
        from iso_proj_res
        LEFT JOIN loc
        ON iso_proj_res.project_id = loc.project_id
    )
    SELECT
        sfip.state_name as state,
        cfip.county_name as county,
        iso.*,
        'lbnl' as source,
        ncsl.permitting_type as state_permitting_type
    from iso
    left join data_warehouse.state_fips as sfip
        on iso.state_id_fips = sfip.state_id_fips
    left join data_warehouse.county_fips as cfip
        on iso.county_id_fips = cfip.county_id_fips
    left join data_warehouse.ncsl_state_permitting as ncsl
        on iso.state_id_fips = ncsl.state_id_fips
    ;
    """
    df = pd.read_sql(query, engine)
    # one whole-row duplicate due to a multi-county project with missing state value.
    # Makes both county_id_fips and state_id_fips null.
    # There are two projects that are missing state values in the raw data.
    dupes = df.duplicated(keep="first")
    expected_dupes = 2
    assert (
        dupes.sum() == expected_dupes
    ), f"Expected {expected_dupes} duplicates, found {dupes.sum()}."
    return df


def _get_and_join_iso_tables(
    engine: sa.engine.Engine, use_gridstatus=True, use_proprietary_offshore=True
) -> pd.DataFrame:
    """Get ISO projects.

    PK should be (project_id, county_id_fips, resource_clean), but county_id_fips has nulls.

    Note that this duplicates projects that have multiple prospective locations. Use the frac_locations_in_county
    column to allocate capacity and co2e estimates to counties when aggregating.
    Otherwise they will be double-counted.

    Args:
        engine: engine to connect to the local postgres data warehouse
        use_gridstatus: use gridstatus data for ISO projects.

    Returns:
        A dataframe of ISO projects with location, capacity, estimated co2 emissions and state permitting info.
    """
    if use_gridstatus:
        lbnl = _get_lbnl_projects(engine, non_iso_only=True)
        gs = _get_gridstatus_projects(engine)
        out = _merge_lbnl_with_gridstatus(lbnl=lbnl, gs=gs)
    else:
        out = _get_lbnl_projects(engine, non_iso_only=False)
    if use_proprietary_offshore:
        offshore = _get_proprietary_proposed_offshore(engine)
        out = _replace_iso_offshore_with_proprietary(out, offshore)
    _estimate_proposed_power_co2e(out)
    return out


def _get_proprietary_proposed_offshore(engine: sa.engine.Engine) -> pd.DataFrame:
    """Get proprietary offshore wind data in a format that imitates the ISO queues.

    PK is (project_id, county_id_fips).

    Note that this duplicates projects that have multiple cable landings. Use the frac_locations_in_county
    column to allocate capacity and co2e estimates to counties when aggregating.
    Otherwise they will be double-counted.
    """
    query = """
    WITH
    cable_locs as (
        SELECT
            project_id,
            locs.county_id_fips,
            COUNT(*) OVER(PARTITION BY project_id) AS n_locations
        FROM data_warehouse.offshore_wind_cable_landing_association as cable
        INNER JOIN data_warehouse.offshore_wind_locations as locs
        USING(location_id)
    ),
    proj_county_assoc as (
        SELECT
            project_id,
            county_id_fips,
            -- some counties have multiple cable landings from the same
            -- project (different towns). I allocate the capacity equally
            -- over the landings
            (count(*) * 1.0 / max(n_locations))::real as frac_locations_in_county
        FROM cable_locs
        group by 1,2
    )
    -- join the project, state, and county stuff
    SELECT
        assoc.project_id,
        assoc.county_id_fips,
        -- projects with missing location info get full capacity allocation
        CASE WHEN assoc.frac_locations_in_county IS NULL
            THEN 1.0
            ELSE assoc.frac_locations_in_county
            END as frac_locations_in_county,
        substr(assoc.county_id_fips, 1, 2) as state_id_fips,

        proj.name as project_name,
        proj.developer,
        proj."capacity_mw",
        date(proj.proposed_completion_year::text || '-01-01') as date_proposed_online,
        'active' as queue_status,
        'Offshore Wind' as resource_clean,
        0.0 as co2e_tonnes_per_year,
        proj.is_actionable,
        proj.is_nearly_certain,
        'proprietary' as source,

        sfip.state_name as state,
        cfip.county_name as county,
        ncsl.permitting_type as state_permitting_type

    FROM proj_county_assoc as assoc
    INNER JOIN data_warehouse.offshore_wind_projects as proj
    USING(project_id)
    LEFT JOIN data_warehouse.state_fips as sfip
    ON substr(assoc.county_id_fips, 1, 2) = sfip.state_id_fips
    LEFT JOIN data_warehouse.county_fips as cfip
    USING(county_id_fips)
    LEFT JOIN data_warehouse.ncsl_state_permitting as ncsl
    ON substr(assoc.county_id_fips, 1, 2) = ncsl.state_id_fips
    WHERE proj.construction_status != 'Online'
    ;
    """
    df = pd.read_sql(query, engine)
    return df


def _replace_iso_offshore_with_proprietary(
    iso_queues: pd.DataFrame, proprietary: pd.DataFrame
) -> pd.DataFrame:
    """Replace offshore wind projects in the ISO queues with proprietary data.

    PK should be (source, project_id, county_id_fips, resource_clean), but county_id_fips has nulls.
    """
    iso_to_keep = iso_queues.loc[iso_queues["resource_clean"] != "Offshore Wind", :]
    out = pd.concat(
        [iso_to_keep, proprietary],
        axis=0,
        ignore_index=True,
    )
    return out


def _convert_long_to_wide(long_format: pd.DataFrame) -> pd.DataFrame:
    """Restructure the long-format data as a single row per project.

    PK is (source, project_id)
    1:m relationships are handled by creating multiple columns for each m.
    Wide format is ugly but it's what the people want.
    """
    long = long_format.copy()
    # separate generation from storage
    is_storage = long.loc[:, "resource_clean"].str.contains("storage", flags=IGNORECASE)
    long["storage_type"] = long.loc[:, "resource_clean"].where(is_storage)
    long["generation_type"] = long.loc[:, "resource_clean"].where(~is_storage)
    gen = long.loc[~is_storage, :]
    storage = long.loc[is_storage, :]

    group_keys = ["project_id", "source", "county_id_fips"]
    # create multiple generation columns
    group = gen.groupby(group_keys, dropna=False)[["generation_type", "capacity_mw"]]
    # first generation source
    rename_dict = {
        "generation_type": "generation_type_1",
        "capacity_mw": "generation_capacity_mw_1",
    }
    gen_1 = group.nth(0).rename(columns=rename_dict)
    # second generation source (very few rows)
    rename_dict = {
        "generation_type": "generation_type_2",
        "capacity_mw": "generation_capacity_mw_2",
    }
    gen_2 = group.nth(1).rename(columns=rename_dict)
    # shouldn't be any with 3 generation types
    assert group.nth(2).shape[0] == 0
    gen = pd.concat([gen_1, gen_2], axis=1, copy=False)

    # create storage column
    assert storage.duplicated(subset=group_keys).sum() == 0  # no multi-storage projects
    storage = storage.set_index(group_keys)[["capacity_mw"]].rename(
        columns={"capacity_mw": "storage_capacity_mw"}
    )

    # combine gen and storage cols
    gen_stor = gen.join(storage, how="outer")
    assert (
        len(gen_stor) == long.groupby(group_keys, dropna=False).ngroups
    )  # all project-locations accounted for and 1:1
    co2e = long.groupby(group_keys, dropna=False)["co2e_tonnes_per_year"].sum()
    other_cols = (
        long.drop(
            columns=[
                "generation_type",
                "capacity_mw",
                "resource_clean",
                "co2e_tonnes_per_year",
            ]
        )
        .groupby(group_keys, dropna=False)
        .nth(0)
    )
    project_locations = pd.concat([gen_stor, other_cols, co2e], axis=1, copy=False)

    # now create multiple location columns
    project_keys = ["source", "project_id"]
    projects = project_locations.reset_index("county_id_fips").groupby(
        project_keys, dropna=False
    )
    loc1 = projects.nth(0).rename(
        columns={"county_id_fips": "county_id_fips_1", "county": "county_1"}
    )
    assert (
        not loc1.index.to_frame().isna().any().any()
    ), "Nulls found in project_id or source."
    loc2 = (
        projects[["county_id_fips", "county"]]
        .nth(1)
        .rename(columns={"county_id_fips": "county_id_fips_2", "county": "county_2"})
    )
    assert projects.nth(2).shape[0] == 0, "More than 2 locations found for a project."

    wide = pd.concat([loc1, loc2], axis=1, copy=False)
    wide.sort_index(inplace=True)
    wide.reset_index(inplace=True)
    wide.rename(
        columns={"state": "state_1", "state_id_fips": "state_id_fips_1"}, inplace=True
    )
    wide_col_order = [
        "project_id",
        "project_name",
        "iso_region",
        "entity",
        "utility",
        "developer",
        "state_1",
        "state_id_fips_1",
        "county_1",
        "county_id_fips_1",
        "county_2",
        "county_id_fips_2",
        "resource_class",
        "is_hybrid",
        "generation_type_1",
        "generation_capacity_mw_1",
        "generation_type_2",
        "generation_capacity_mw_2",
        "storage_type",
        "storage_capacity_mw",
        "co2e_tonnes_per_year",
        "date_entered_queue",
        "date_proposed_online",
        "interconnection_status",
        "point_of_interconnection",
        "queue_status",
        "ordinance_via_reldi",
        "ordinance_jurisdiction_name",
        "ordinance_jurisdiction_type",
        "ordinance_earliest_year_mentioned",
        "ordinance_text",
        "state_permitting_type",
        "is_actionable",
        "is_nearly_certain",
        "source",
        # "frac_locations_in_county", not needed in wide format
    ]
    wide = wide.loc[:, wide_col_order]

    return wide


def _add_derived_columns(mart: pd.DataFrame) -> None:
    mart["ordinance_via_reldi"] = mart["ordinance_text"].notna()
    priority_ban = mart["ordinance_via_self_maintained"]
    secondary_ban_cols = [
        "ordinance_via_reldi",
        "ordinance_via_solar_nrel",
        "ordinance_via_wind_nrel",
    ]
    mart["ordinance_is_restrictive"] = priority_ban.fillna(
        mart[secondary_ban_cols].fillna(False).any(axis=1)
    )
    # This categorizes any project with multiple generation or storage types as 'hybrid'
    mart["is_hybrid"] = (
        mart.groupby(["source", "project_id", "county_id_fips"])["resource_clean"]
        .transform("size")
        .gt(1)
    )

    resource_map = {
        "Battery Storage": "storage",
        "Biofuel": "renewable",
        "Biomass": "renewable",
        "Coal": "fossil",
        "Combustion Turbine": "fossil",
        "CSP": "renewable",
        "Fuel Cell": "renewable",
        "Geothermal": "renewable",
        "Hydro": "renewable",
        "Landfill Gas": "fossil",
        "Methane; Solar": "other",
        "Municipal Solid Waste": "fossil",
        "Natural Gas; Other; Storage; Solar": "fossil",
        "Natural Gas; Storage": "fossil",
        "Natural Gas": "fossil",
        "Nuclear": "other",
        "Offshore Wind": "renewable",
        "Oil; Biomass": "fossil",
        "Oil": "fossil",
        "Onshore Wind": "renewable",
        "Other Storage": "storage",
        "Other": "fossil",
        "Pumped Storage": "storage",
        "Solar; Biomass": "renewable",
        "Solar; Storage": "renewable",
        "Solar": "renewable",
        "Steam": np.nan,
        "Transmission": "transmission",
        "Unknown": "other",
        "Waste Heat": "fossil",
        "Wind; Storage": "renewable",
        np.nan: np.nan,  # not technically necessary but make it explicit
    }
    # note that this classifies pure storage facilities as np.nan
    resources_in_data = set(mart["resource_clean"].unique())
    mapped_resources = set(resource_map.keys())
    not_mapped = resources_in_data.difference(mapped_resources)
    assert len(not_mapped) == 0, f"Unmapped resource type(s): {not_mapped}"
    mart["resource_class"] = mart["resource_clean"].map(resource_map)

    return


def create_long_format(engine: sa.engine.Engine) -> pd.DataFrame:
    """Create table of ISO projects in long format.

    PK should be (source, project_id, county_id_fips, resource_clean), but county_id_fips has nulls.
    So I added a surrogate key.

    Note that this duplicates projects with multiple prospective locations. Use the frac_locations_in_county
    column to allocate capacity and co2e estimates to counties when aggregating.
    Otherwise they will be double-counted.

    Args:
        engine (sa.engine.Engine): postgres database engine

    Returns:
        pd.DataFrame: long format table of ISO projects
    """
    iso = _get_and_join_iso_tables(
        engine, use_gridstatus=True, use_proprietary_offshore=True
    )
    all_counties = _get_county_fips_df(engine)
    all_states = _get_state_fips_df(engine)

    # model local opposition
    aggregator = CountyOpposition(
        engine=engine, county_fips_df=all_counties, state_fips_df=all_states
    )
    combined_opp = aggregator.agg_to_counties(
        include_state_policies=False,
        include_nrel_bans=True,
        include_manual_ordinances=True,
    )
    rename_dict = {
        "geocoded_locality_name": "ordinance_jurisdiction_name",
        "geocoded_locality_type": "ordinance_jurisdiction_type",
        "earliest_year_mentioned": "ordinance_earliest_year_mentioned",
    }
    combined_opp.rename(columns=rename_dict, inplace=True)

    long_format = iso.merge(
        combined_opp, on="county_id_fips", how="left", validate="m:1"
    )
    _add_derived_columns(long_format)
    pk = ["source", "project_id", "county_id_fips", "resource_clean"]
    expected_dupes = 2
    dupes = long_format.duplicated(subset=pk)
    assert (
        dupes.sum() == expected_dupes
    ), f"Expected {expected_dupes} duplicates, found {dupes.sum()}."
    long_format["surrogate_id"] = range(len(long_format))
    return long_format


<<<<<<< HEAD
def create_geography_change_log(
    change_log: pd.DataFrame, geography: str = "county_id_fips", freq: str = "Q"
) -> pd.DataFrame:
    """Creates a change log of ISO queue projects by geography.

    Each row is a snap shot of the number of projects and capacity in each status and resource class for a given geography and date.

    Currently only includes regions with high coveraage of operational and withdrawn dates: MISO, NYISO, ISONE, PJM, CAISO, SPP.
    ERCOT will require integrating multiple snapshots of data.
    """
    group_keys = [
        geography,
        pd.Grouper(key="effective_date", freq=freq),
        "queue_status",
        "resource_class",
    ]
    geography_change_log = (
        change_log.groupby(group_keys)
        .agg({"project_id": "count", "capacity_mw": "sum"})
        .reset_index()
        .rename(
            columns={
                "project_id": "n_projects",
                "capacity_mw": "capacity_mw",
                "effective_date": "date",
            }
        )
    )
    geography_change_log = geography_change_log.pivot(
        index=[geography, "date"],
        columns=["queue_status", "resource_class"],
        values=["n_projects", "capacity_mw"],
    )
    geography_change_log = geography_change_log.fillna(0)
    geography_change_log.columns = [
        f"{queue_status}_{resource_class}_{col}"
        for col, queue_status, resource_class in geography_change_log.columns.values
    ]
    geography_change_log = geography_change_log.reset_index()
    # add county and state information to the change log
    if geography == "county_id_fips":
        geography_info = (
            change_log[["county_id_fips", "county", "state_id_fips", "state"]]
            .drop_duplicates()
            .dropna(subset=["county_id_fips"])
        )
        geography_change_log = geography_change_log.merge(
            geography_info, on="county_id_fips", how="left", validate="m:1"
        )
    return geography_change_log


def create_project_change_log(long_format: pd.DataFrame) -> pd.DataFrame:
    """Create a change log of GridStatus projects.

    There is a row for every time the status of a project changes.
    The effective_date column is the date the status changed and the end_date
    column is the date the status ended. The end_date is null for current statuses
    of projects.

    Args:
        long_format: long format of ISO projects
    Returns:
        chng: change log of ISO projects
    """
    original_long_format = long_format.copy()
    long_format = long_format[long_format["iso_region"].isin(CHANGE_LOG_REGIONS)]

    # make sure we are missing less than 10% of withdrawn_date
    withdrawn = long_format.query("queue_status == 'withdrawn'")
    expected_missing = 0.1
    assert (
        withdrawn["withdrawn_date"].isna().sum() / len(withdrawn) < expected_missing
    ), f"More than {expected_missing} of withdrawn_date is missing."

    # For operational projects, fill in missing actual_completion_date with date_proposed_online
    operational = long_format.query("queue_status == 'operational'")
    operational["actual_completion_date"] = operational[
        "actual_completion_date"
    ].fillna(operational["date_proposed_online"])
    long_format.loc[operational.index, "actual_completion_date"] = operational[
        "actual_completion_date"
    ]

    # make sure we are missing less than 10% of actual_completion_date
    operational = long_format.query("queue_status == 'operational'")
    expected_missing = 0.1
    assert (
        operational["actual_completion_date"].isna().sum() / len(operational)
        < expected_missing
    ), f"More than {expected_missing} of actual_completion_date is missing."
    # Log the pct of rows in operational where actual_completion_date comes after the current year
    current_year = pd.Timestamp.now().year
    pct_after_current_year = operational["actual_completion_date"].dt.year.gt(
        current_year
    ).sum() / len(operational)
    logger.debug(
        f"{pct_after_current_year:.2%} of operational projects have actual_completion_date after the current year."
    )
    # make sure pct_after_current_year is less than 0.001 of operational projects
    expected_missing = 0.001
    assert (
        pct_after_current_year < expected_missing
    ), f"More than {expected_missing}% of operational projects have actual_completion_date after the current year."

    # map active projects to "new"
    long_format["queue_status"] = long_format["queue_status"].map(
        {
            "active": "new",
            "withdrawn": "withdrawn",
            "operational": "operational",
            "suspended": "new",  # Treat suspended projects as active/new because we don't have date suspended columns
        }
    )

    # Remove projects that are missing relevant date columns
    status_dates = [
        {"status": "withdrawn", "date": "withdrawn_date"},
        {"status": "operational", "date": "actual_completion_date"},
        {"status": "new", "date": "date_entered_queue"},
    ]
    for status_date in status_dates:
        status = status_date["status"]
        date_col = status_date["date"]
        n_projects_before = len(long_format)
        long_format = long_format[
            ~((long_format["queue_status"].eq(status) & long_format[date_col].isna()))
        ]
        n_projects_after = len(long_format)
        print(f"{n_projects_before - n_projects_after} {status} projects removed.")

        # set effective_date column to date_col for projects that == status
        long_format.loc[
            long_format["queue_status"].eq(status), "effective_date"
        ] = long_format[date_col]

    # Set end date to to null all projects.
    long_format["end_date"] = pd.NA

    # create a dataframe of withdrawn projects where the effective_date date is the date_entered_queue and the end date is the withdrawn_date
    withdrawn_active = long_format[long_format.queue_status.eq("withdrawn")].copy()
    withdrawn_active["queue_status"] = "new"
    withdrawn_active["effective_date"] = withdrawn_active["date_entered_queue"]
    withdrawn_active["end_date"] = withdrawn_active["withdrawn_date"]

    # create a dataframe of operational projects where the effective_date date is the date_entered_queue and the end date is the actual_completion_date
    operational_active = long_format[long_format.queue_status.eq("operational")].copy()
    operational_active["queue_status"] = "new"
    operational_active["effective_date"] = operational_active["date_entered_queue"]
    operational_active["end_date"] = operational_active["actual_completion_date"]

    # combine the withdrawn_active dataframe with the long_format dataframe
    long_format = pd.concat([long_format, withdrawn_active, operational_active])

    # drop withdrawn_date, actual_completion_date and date_entered_queue columns
    long_format = long_format.drop(
        columns=["withdrawn_date", "actual_completion_date", "date_entered_queue"]
    )

    # Map storage and renewable to "clean"
    long_format["resource_class"] = long_format["resource_class"].map(
        {"other": "other", "renewable": "clean", "fossil": "fossil", "storage": "clean"}
    )
    # Not doing the validation in dbcp.tests.validation because we
    # need access to iso_projects_long_format with withdrawn and operational
    # projects.
    validate_project_change_log(long_format, original_long_format)
    return long_format


def validate_project_change_log(
    iso_projects_change_log: pd.DataFrame, iso_projects_long_format: pd.DataFrame
):
    """Test the changelog and long format values roughly align."""
    # Grab the latest change log entry for each project
    iso_projects_change_log = iso_projects_change_log[
        iso_projects_change_log.end_date.isna()
    ]

    # The change log does not have all regions. Filter iso_projects_long_format to only include regions in the change log
    iso_projects_long_format = iso_projects_long_format[
        iso_projects_long_format["iso_region"].isin(CHANGE_LOG_REGIONS)
    ]

    # We expect some change in total projects count because not all projects have withdrawn and operational dates
    expected_n_projects_change = 0.05
    result_n_projects_change = abs(
        len(iso_projects_change_log) - len(iso_projects_long_format)
    ) / len(iso_projects_change_log)
    assert (
        result_n_projects_change < expected_n_projects_change
    ), f"Found unexpected change in total projects count: {result_n_projects_change}"

    # Create a dictionary of expected pct change for each iso_region
    expected_pct_change = pd.Series(
        {
            "CAISO": 0.02,
            "ISONE": 0.01,
            "MISO": 0.01,
            "NYISO": 0.18,  # A lot of withdrawn projects from the early 2000s are missing withdrawn and operational dates
            "PJM": 0.04,
            "SPP": 0.31,  # A lot of withdrawn projects from the early 2000s are missing withdrawn and operational dates
        }
    )

    # Calculate the pct change for each iso_region
    iso_projects_change_log_region_capacity = iso_projects_change_log.groupby(
        "iso_region"
    ).capacity_mw.sum()
    long_format_region_capacity = iso_projects_long_format.groupby(
        "iso_region"
    ).capacity_mw.sum()

    pct_change = (
        long_format_region_capacity - iso_projects_change_log_region_capacity
    ) / iso_projects_change_log_region_capacity
    assert pct_change.lt(
        expected_pct_change
    ).all(), f"Found unexpected pct change in iso_projects_long_format: {pct_change}"


def validate_iso_regions_change_log(
    iso_regions_change_log: pd.DataFrame, iso_projects_long_format: pd.DataFrame
):
    """Test the changelog and long format values roughly align."""
    # The change log does not have all regions. Filter iso_projects_long_format to only include regions in the change log
    iso_projects_long_format = iso_projects_long_format[
        iso_projects_long_format["iso_region"].isin(CHANGE_LOG_REGIONS)
    ]

    # Grab all new_*_n_project columns from the change log. All projects have "new" records in the change log
    new_cols = [
        col
        for col in iso_regions_change_log.columns
        if "n_projects" in col and "new" in col
    ]
    n_projects_iso_regions_change_log = iso_regions_change_log[new_cols].sum().sum()

    # We expect some change in total projects count because not all projects have withdrawn and operational dates
    # and resource_class
    expected_n_projects_change = 0.09
    result_n_projects_change = abs(
        n_projects_iso_regions_change_log - len(iso_projects_long_format)
    ) / len(iso_projects_long_format)
    assert (
        result_n_projects_change < expected_n_projects_change
    ), f"Found unexpected change in total projects count: {result_n_projects_change}"

    # Create a dictionary of expected pct change for each iso_region
    expected_pct_change = pd.Series(
        {
            "CAISO": 0.02,
            "ISONE": 0.01,
            "MISO": 0.01,
            "NYISO": 0.20,  # A lot of withdrawn projects from the early 2000s are missing withdrawn and operational dates
            "PJM": 0.04,
            "SPP": 0.31,  # A lot of withdrawn projects from the early 2000s are missing withdrawn and operational dates
        }
    )

    # Calculate the pct change for each iso_region
    new_cols = [
        col
        for col in iso_regions_change_log.columns
        if "capacity_mw" in col and "new" in col
    ]
    iso_projects_change_log_region_capacity = (
        iso_regions_change_log.groupby("iso_region")[new_cols].sum().sum(axis=1)
    )
    long_format_region_capacity = iso_projects_long_format.groupby(
        "iso_region"
    ).capacity_mw.sum()

    pct_change = (
        long_format_region_capacity - iso_projects_change_log_region_capacity
    ) / iso_projects_change_log_region_capacity
    assert pct_change.lt(
        expected_pct_change
    ).all(), f"Found unexpected pct change in iso_projects_long_format: {pct_change}"
=======
def _pudl_eia860m_changelog(engine: sa.engine.Engine) -> pd.DataFrame:
    """Get the PUDL EIA860M changelog table."""
    with engine.connect() as con:
        pudl_eia860m_changelog = pd.read_sql_table(
            "pudl_eia860m_changelog", con, schema="data_warehouse"
        )
    return pudl_eia860m_changelog
>>>>>>> 91ed4c74


def create_data_mart(
    engine: Optional[sa.engine.Engine] = None,
) -> dict[str, pd.DataFrame]:
    """Create projects datamart dataframe."""
    if engine is None:
        engine = get_sql_engine()

    long_format = create_long_format(engine)
    iso_projects_change_log = create_project_change_log(long_format)
    iso_counties_change_log = create_geography_change_log(
        iso_projects_change_log, geography="county_id_fips", freq="Q"
    )
    iso_regions_change_log = create_geography_change_log(
        iso_projects_change_log, geography="iso_region", freq="Q"
    )

    validate_iso_regions_change_log(iso_regions_change_log, long_format)
    # We need withdrawn and operational projects for the change log.
    # Grab active projects for long and wide format.
    active_long_format = long_format.query("queue_status == 'active'")
    # drop actual_completion_date and withdrawn_date columns
    active_long_format = active_long_format.drop(
        columns=["actual_completion_date", "withdrawn_date"]
    )
    active_wide_format = _convert_long_to_wide(active_long_format)

    pudl_eia860m_changelog = _pudl_eia860m_changelog(engine)

    return {
<<<<<<< HEAD
        "iso_projects_long_format": active_long_format,
        "iso_projects_wide_format": active_wide_format,
        "iso_projects_change_log": iso_projects_change_log,
        "iso_regions_change_log": iso_regions_change_log,
        "iso_counties_change_log": iso_counties_change_log,
=======
        "iso_projects_long_format": long_format,
        "iso_projects_wide_format": wide_format,
        "pudl_eia860m_changelog": pudl_eia860m_changelog,
>>>>>>> 91ed4c74
    }


if __name__ == "__main__":
    # debugging entry point
    mart = create_data_mart()
    print("yeehaw")<|MERGE_RESOLUTION|>--- conflicted
+++ resolved
@@ -557,7 +557,6 @@
     return long_format
 
 
-<<<<<<< HEAD
 def create_geography_change_log(
     change_log: pd.DataFrame, geography: str = "county_id_fips", freq: str = "Q"
 ) -> pd.DataFrame:
@@ -837,7 +836,8 @@
     assert pct_change.lt(
         expected_pct_change
     ).all(), f"Found unexpected pct change in iso_projects_long_format: {pct_change}"
-=======
+
+
 def _pudl_eia860m_changelog(engine: sa.engine.Engine) -> pd.DataFrame:
     """Get the PUDL EIA860M changelog table."""
     with engine.connect() as con:
@@ -845,7 +845,6 @@
             "pudl_eia860m_changelog", con, schema="data_warehouse"
         )
     return pudl_eia860m_changelog
->>>>>>> 91ed4c74
 
 
 def create_data_mart(
@@ -877,17 +876,12 @@
     pudl_eia860m_changelog = _pudl_eia860m_changelog(engine)
 
     return {
-<<<<<<< HEAD
         "iso_projects_long_format": active_long_format,
         "iso_projects_wide_format": active_wide_format,
         "iso_projects_change_log": iso_projects_change_log,
         "iso_regions_change_log": iso_regions_change_log,
         "iso_counties_change_log": iso_counties_change_log,
-=======
-        "iso_projects_long_format": long_format,
-        "iso_projects_wide_format": wide_format,
         "pudl_eia860m_changelog": pudl_eia860m_changelog,
->>>>>>> 91ed4c74
     }
 
 

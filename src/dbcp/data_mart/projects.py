"""Module to create a project-level table for DBCP to use in spreadsheet tools."""
from re import IGNORECASE
from typing import Optional, Sequence

import numpy as np
import pandas as pd
import sqlalchemy as sa

from dbcp.helpers import get_sql_engine


def _subset_db_columns(
    columns: Sequence[str], table: str, engine: sa.engine.Engine
) -> pd.DataFrame:
    query = f"SELECT {', '.join(columns)} FROM {table}"
    df = pd.read_sql(query, engine)
    return df


def _get_iso_location_df(engine: sa.engine.Engine) -> pd.DataFrame:
    cols = [
        "project_id",
        # 'county',  # drop raw name in favor of canonical FIPS name
        # 'state',  # drop raw name in favor of canonical FIPS name
        "state_id_fips",
        "county_id_fips",
<<<<<<< HEAD
        # 'locality_name',  # drop detailed location info for simplicity
        # 'locality_type',  # drop detailed location info for simplicity
        # 'containing_county',  # drop geocoded name in favor of canonical FIPS name
    ]
    db = "data_warehouse.iso_locations"
=======
        # 'geocoded_locality_name',  # drop detailed location info for simplicity
        # 'geocoded_locality_type',  # drop detailed location info for simplicity
        # 'geocoded_containing_county',  # drop geocoded name in favor of canonical FIPS name
    ]
    db = "dbcp.iso_locations"
>>>>>>> ee5234dd

    simple_location_df = _subset_db_columns(cols, db, engine)
    # If multiple counties, just pick the first one. This is simplistic but there are only 26/13259 (0.2%)
    simple_location_df = simple_location_df.groupby("project_id", as_index=False).nth(0)
    return simple_location_df


def _get_iso_resource_df(engine: sa.engine.Engine) -> pd.DataFrame:
    cols = [
        "capacity_mw",
        # 'project_class',  # will model this according to client wants
        "project_id",
        # 'resource',  # drop raw name in favor of resource_clean
        # 'resource_class',  # will model this according to client wants
        "resource_clean",
    ]
<<<<<<< HEAD
    db = "data_warehouse.iso_resource_capacity"
=======
    db = "dbcp.iso_resource_capacity"
>>>>>>> ee5234dd
    df = _subset_db_columns(cols, db, engine)
    return df


def _get_iso_project_df(engine: sa.engine.Engine) -> pd.DataFrame:
    cols = [
        "date_operational",
        "date_proposed",
        # 'date_proposed_raw',  # drop raw date in favor of parsed date_proposed
        "date_withdrawn",
        # 'date_withdrawn_raw',  # drop raw date in favor of parsed date_withdrawn
        "days_in_queue",
        "developer",
        "entity",
        "interconnection_status_lbnl",
        # 'interconnection_status_raw',  # drop raw status in favor of interconnection_status_lbnl
        "point_of_interconnection",
        "project_id",
        "project_name",
        "queue_date",
        # 'queue_date_raw',  # drop raw date in favor of parsed queue_date
        # 'queue_id',  # not a candidate key due to hundreds of missing NYISO withdrawn IDs
        "queue_status",
        # 'queue_year',   # year info is contained in queue_date
        "region",
        # 'resource_type_lbnl',  # just use clean types for simplicity
        "utility",
        "withdrawl_reason",
        # 'year_operational',  # year info is contained in date_operational
        # 'year_proposed',  # year info is contained in date_proposed
        # 'year_withdrawn',  # year info is contained in date_withdrawn
    ]
<<<<<<< HEAD
    db = "data_warehouse.iso_projects"
=======
    db = "dbcp.iso_projects"
>>>>>>> ee5234dd
    df = _subset_db_columns(cols, db, engine)
    return df


def _get_ncsl_wind_permitting_df(engine: sa.engine.Engine) -> pd.DataFrame:
    cols = [
        "description",
        # 'link',  # too detailed?
        "permitting_type",
<<<<<<< HEAD
        # 'state',  # only need FIPS, state name comes from elsewhere
        "state_id_fips",
    ]
    db = "data_warehouse.ncsl_state_permitting"
=======
        # 'raw_state_name',  # drop raw name in favor of canonical one
        "state_id_fips",
    ]
    db = "dbcp.ncsl_state_permitting"
>>>>>>> ee5234dd
    df = _subset_db_columns(cols, db, engine)
    return df


def _get_local_opposition_df(engine: sa.engine.Engine) -> pd.DataFrame:
    cols = [
<<<<<<< HEAD
        # 'containing_county',  # only need FIPS, names come from elsewhere
        "county_id_fips",
        "earliest_year_mentioned",
        # 'latest_year_mentioned',  # for simplicity, only include one year metric (earliest_year_mentioned)
        "locality_name",
        "locality_type",
        # 'n_years_mentioned',  # for simplicity, only include one year metric (earliest_year_mentioned)
        "ordinance",
        # 'raw_locality_name',  # drop raw name in favor of geocoded one
        # 'state',  # only need FIPS, names come from elsewhere
        # 'state_id_fips',  # will join on 5-digit county FIPS, which includes state
    ]
    db = "data_warehouse.local_ordinance"
=======
        # 'geocoded_containing_county',  # only need FIPS, names come from elsewhere
        "county_id_fips",
        "earliest_year_mentioned",
        # 'latest_year_mentioned',  # for simplicity, only include one year metric (earliest_year_mentioned)
        "geocoded_locality_name",
        "geocoded_locality_type",
        # 'n_years_mentioned',  # for simplicity, only include one year metric (earliest_year_mentioned)
        "ordinance",
        # 'raw_locality_name',  # drop raw name in favor of canonical one
        # 'raw_state_name',  # drop raw name in favor of canonical one
        # 'state_id_fips',  # will join on 5-digit county FIPS, which includes state
    ]
    db = "dbcp.local_ordinance"
>>>>>>> ee5234dd
    df = _subset_db_columns(cols, db, engine)
    return df


def _get_state_opposition_df(engine: sa.engine.Engine) -> pd.DataFrame:
    cols = [
        "earliest_year_mentioned",
        # 'latest_year_mentioned',  # for simplicity, only include one year metric (earliest_year_mentioned)
        # 'n_years_mentioned',  # for simplicity, only include one year metric (earliest_year_mentioned)
        "policy",
<<<<<<< HEAD
        # 'state',  # only need FIPS, names come from elsewhere
        "state_id_fips",
    ]
    db = "data_warehouse.state_policy"
=======
        # 'raw_state_name',  # drop raw name in favor of canonical one
        "state_id_fips",
    ]
    db = "dbcp.state_policy"
>>>>>>> ee5234dd
    df = _subset_db_columns(cols, db, engine)
    return df


def _get_county_fips_df(engine: sa.engine.Engine) -> pd.DataFrame:
    cols = ["*"]
<<<<<<< HEAD
    db = "data_warehouse.county_fips"
=======
    db = "dbcp.county_fips"
>>>>>>> ee5234dd
    df = _subset_db_columns(cols, db, engine)
    return df


def _get_state_fips_df(engine: sa.engine.Engine) -> pd.DataFrame:
    cols = ["*"]
<<<<<<< HEAD
    db = "data_warehouse.state_fips"
=======
    db = "dbcp.state_fips"
>>>>>>> ee5234dd
    df = _subset_db_columns(cols, db, engine)
    return df


def _filter_state_opposition(state_df: pd.DataFrame) -> pd.DataFrame:
    """Drop states that repealed their policies or whose policy was pro-renewables instead of anti-renewables.

    Args:
        state_df (pd.DataFrame): state policy dataframe

    Returns:
        pd.DataFrame: filtered copy of the input state policy dataframe
    """
    fips_codes_to_drop = {"23", "36"}  # Maine (repealed), New York (pro-RE)
    not_dropped = ~state_df.loc[:, "state_id_fips"].isin(fips_codes_to_drop)
    filtered_state_df = state_df.loc[not_dropped, :].copy()
    return filtered_state_df


def _represent_state_opposition_as_counties(
    state_df: pd.DataFrame, county_fips_df: pd.DataFrame, state_fips_df: pd.DataFrame
) -> pd.DataFrame:
    """Downscale state policies to look like county-level ordinances at each county in the respective state.

    To make concatenation easier, the output dataframe imitates the columns of the local ordinance table.

    Args:
        state_df (pd.DataFrame): state opposition dataframe
        county_fips_df (pd.DataFrame): master table of all counties
        state_fips_df (pd.DataFrame): master table of all states

    Returns:
        pd.DataFrame: fanned out state policy dataframe
    """
    # fan out
    states_as_counties = state_df.merge(
        county_fips_df.loc[:, ["county_id_fips", "state_id_fips"]],
        on="state_id_fips",
        how="left",
    )

    # replicate local opposition columns
<<<<<<< HEAD
    # locality_name
=======
    # geocoded_locality_name
>>>>>>> ee5234dd
    states_as_counties = states_as_counties.merge(
        state_fips_df.loc[:, ["state_name", "state_id_fips"]],
        on="state_id_fips",
        how="left",
    )
<<<<<<< HEAD
    # locality_type
    states_as_counties["locality_type"] = "state"
    rename_dict = {
        "state_name": "locality_name",
=======
    # geocoded_locality_type
    states_as_counties["geocoded_locality_type"] = "state"
    rename_dict = {
        "state_name": "geocoded_locality_name",
>>>>>>> ee5234dd
        "policy": "ordinance",
    }
    states_as_counties = states_as_counties.rename(columns=rename_dict).drop(
        columns=["state_id_fips"]
    )
    return states_as_counties


def _agg_local_ordinances_to_counties(ordinances: pd.DataFrame) -> pd.DataFrame:
    r"""Force the local ordinance table to have 1 row = 1 county. Only 8/92 counties have multiple ordinances.

    This is necessary for joining into the ISO project table. ISO projects are only located by county.
    Aggregation method:
    * take min of earliest_year_mentioned
    * if only one geocoded_locality_name, use it. Otherwise replace with "multiple"
    * same with 'locality type'
    * concatenate the rdinances, each with geocoded_locality_name prefix, eg "Great County: <ordinance>\nSmall Town: <ordinance>"

    Value Counts of # ordinances per county (as of 3/14/2022):
    1 ord    84 counties
    2 ord     6 counties
    3 ord     1 county
    4 ord     1 county

    Args:
        ordinances (pd.DataFrame): local ordinance dataframe

    Returns:
        pd.DataFrame: aggregated local ordinance dataframe
    """
    dupe_counties = ordinances.duplicated(subset="county_id_fips", keep=False)
    dupes = ordinances.loc[dupe_counties, :].copy()
    not_dupes = ordinances.loc[~dupe_counties, :].copy()

<<<<<<< HEAD
    dupes["ordinance"] = dupes["locality_name"] + ": " + dupes["ordinance"] + "\n"
=======
    dupes["ordinance"] = (
        dupes["geocoded_locality_name"] + ": " + dupes["ordinance"] + "\n"
    )
>>>>>>> ee5234dd
    grp = dupes.groupby("county_id_fips")

    years = grp["earliest_year_mentioned"].min()

<<<<<<< HEAD
    n_unique = grp[["locality_name", "locality_type"]].nunique()
    localities = (
        grp[["locality_name", "locality_type"]]
=======
    n_unique = grp[["geocoded_locality_name", "geocoded_locality_type"]].nunique()
    localities = (
        grp[["geocoded_locality_name", "geocoded_locality_type"]]
>>>>>>> ee5234dd
        .nth(0)
        .mask(n_unique > 1, other="multiple")
    )

    descriptions = grp["ordinance"].sum().str.strip()

    agg_dupes = pd.concat([years, localities, descriptions], axis=1).reset_index()
    recombined = pd.concat(
        [not_dupes, agg_dupes], axis=0, ignore_index=True
    ).sort_values("county_id_fips")
    assert not recombined.duplicated(subset="county_id_fips").any()

    return recombined


def _convert_resource_df_long_to_wide(resource_df: pd.DataFrame) -> pd.DataFrame:
    res_df = resource_df.copy()
    # separate generation from storage
    is_storage = res_df.loc[:, "resource_clean"].str.contains(
        "storage", flags=IGNORECASE
    )
    res_df["storage_type"] = res_df.loc[:, "resource_clean"].where(is_storage)
    res_df["generation_type"] = res_df.loc[:, "resource_clean"].where(~is_storage)
    gen = res_df.loc[~is_storage, :]
    storage = res_df.loc[is_storage, :]

    group = gen.groupby("project_id")[["generation_type", "capacity_mw"]]
    # first generation source
    rename_dict = {
        "generation_type": "generation_type_1",
        "capacity_mw": "generation_capacity_mw_1",
    }
    gen_1 = group.nth(0).rename(columns=rename_dict)
    # second generation source (very few rows)
    rename_dict = {
        "generation_type": "generation_type_2",
        "capacity_mw": "generation_capacity_mw_2",
    }
    gen_2 = group.nth(1).rename(columns=rename_dict)
    # shouldn't be any with 3 generation types
    assert group.nth(2).shape[0] == 0

    # storage
    assert storage.duplicated("project_id").sum() == 0  # no multi-storage projects
    storage = storage.set_index("project_id")[["storage_type", "capacity_mw"]].rename(
        columns={"capacity_mw": "storage_capacity_mw"}
    )

    # combine
    output = gen_1.join([gen_2, storage], how="outer", sort=True)
    assert (
        len(output) == res_df.loc[:, "project_id"].nunique()
    )  # all projects accounted for and 1:1
    return output


def _get_and_join_iso_tables(engine: Optional[sa.engine.Engine] = None) -> pd.DataFrame:
    if engine is None:
        engine = get_sql_engine()
    project_df = _get_iso_project_df(engine)
    location_df = _get_iso_location_df(engine)
    resource_df = _get_iso_resource_df(engine)
    resource_df = _convert_resource_df_long_to_wide(resource_df)

    n_total_projects = project_df.loc[:, "project_id"].nunique()
    combined = resource_df.join(
        [project_df.set_index("project_id"), location_df.set_index("project_id")],
        how="outer",
    )
    assert len(combined) == n_total_projects
    return combined.reset_index()


def _add_derived_columns(mart: pd.DataFrame) -> pd.DataFrame:
    out = mart.copy()
    out["has_ordinance"] = out["ordinance"].notna()
    out["is_hybrid"] = out[["generation_type_1", "storage_type"]].notna().all(axis=1)

    resource_map = {
        "Onshore Wind": "renewable",
        "Solar": "renewable",
        "Natural Gas": "fossil",
        "Other": "fossil",
        "Hydro": "renewable",
        "Geothermal": "renewable",
        "Offshore Wind": "renewable",
        "Nuclear": "other",
        "Coal": "fossil",
        "Waste Heat": "fossil",
        "Biofuel": "renewable",
        "Biomass": "renewable",
        "Landfill Gas": "fossil",
        "Oil": "fossil",
        "Unknown": np.nan,
        "Combustion Turbine": "fossil",
        "Oil; Biomass": "fossil",
        "Municipal Solid Waste": "fossil",
        "Fuel Cell": "renewable",
        "Steam": np.nan,
        "Solar; Biomass": "renewable",
        "Methane; Solar": "other",
        np.nan: np.nan,
    }
    # note that this classifies pure storage facilities as np.nan
    assert set(out["generation_type_1"].unique()) == set(resource_map.keys())
    out["resource_class"] = out["generation_type_1"].map(resource_map)

    return out


<<<<<<< HEAD
def create_data_mart(engine: Optional[sa.engine.Engine] = None) -> pd.DataFrame:
    """Create projects datamart dataframe."""
=======
def make_project_data_mart_table(
    engine: Optional[sa.engine.Engine] = None,
) -> pd.DataFrame:
    """Create project data mart table."""
>>>>>>> ee5234dd
    if engine is None:
        engine = get_sql_engine()
    iso = _get_and_join_iso_tables(engine)
    ncsl = _get_ncsl_wind_permitting_df(engine)
    local_opp = _get_local_opposition_df(engine)
    state_opp = _get_state_opposition_df(engine)
    all_counties = _get_county_fips_df(engine)
    all_states = _get_state_fips_df(engine)

    # model local opposition
    filtered_state_opp = _filter_state_opposition(state_opp)
    states_to_counties = _represent_state_opposition_as_counties(
        filtered_state_opp, county_fips_df=all_counties, state_fips_df=all_states
    )
    combined_opp = pd.concat([local_opp, states_to_counties], axis=0)
    combined_opp = _agg_local_ordinances_to_counties(combined_opp)

    # use canonical state and county names
    iso = iso.merge(
        all_states[["state_abbrev", "state_id_fips"]],
        on="state_id_fips",
        how="left",
        validate="m:1",
    )
    iso = iso.merge(
        all_counties[["county_name", "county_id_fips"]],
        on="county_id_fips",
        how="left",
        validate="m:1",
    )

    combined = iso.merge(ncsl, on="state_id_fips", how="left", validate="m:1")
    combined = combined.merge(
        combined_opp, on="county_id_fips", how="left", validate="m:1"
    )

    combined = _add_derived_columns(combined)

    rename_dict = {
        "date_proposed": "date_proposed_online",
        "interconnection_status_lbnl": "interconnection_status",
        "queue_date": "date_entered_queue",
        "region": "iso_region",
<<<<<<< HEAD
        "locality_name": "ordinance_jurisdiction_name",
        "locality_type": "ordinance_jurisdiction_type",
=======
        "geocoded_locality_name": "ordinance_jurisdiction_name",
        "geocoded_locality_type": "ordinance_jurisdiction_type",
>>>>>>> ee5234dd
        "earliest_year_mentioned": "ordinance_earliest_year_mentioned",
        "description": "state_permitting_text",
        "permitting_type": "state_permitting_type",
        "state_abbrev": "state",
        "county_name": "county",
    }
    combined = combined.rename(columns=rename_dict)

    col_order = [
        "project_id",
        "project_name",
        "iso_region",
        "entity",
        "utility",
        "developer",
        "state",
        "county",
        "state_id_fips",
        "county_id_fips",
        "resource_class",
        "is_hybrid",
        "generation_type_1",
        "generation_capacity_mw_1",
        "generation_type_2",
        "generation_capacity_mw_2",
        "storage_type",
        "storage_capacity_mw",
        "date_entered_queue",
        "date_operational",
        "date_proposed_online",
        "date_withdrawn",
        "days_in_queue",
        "interconnection_status",
        "point_of_interconnection",
        "queue_status",
        "withdrawl_reason",
        "has_ordinance",
        "ordinance_jurisdiction_name",
        "ordinance_jurisdiction_type",
        "ordinance_earliest_year_mentioned",
        "ordinance",
        "state_permitting_type",
        "state_permitting_text",
    ]
    return combined[col_order]<|MERGE_RESOLUTION|>--- conflicted
+++ resolved
@@ -24,19 +24,11 @@
         # 'state',  # drop raw name in favor of canonical FIPS name
         "state_id_fips",
         "county_id_fips",
-<<<<<<< HEAD
-        # 'locality_name',  # drop detailed location info for simplicity
-        # 'locality_type',  # drop detailed location info for simplicity
-        # 'containing_county',  # drop geocoded name in favor of canonical FIPS name
-    ]
-    db = "data_warehouse.iso_locations"
-=======
         # 'geocoded_locality_name',  # drop detailed location info for simplicity
         # 'geocoded_locality_type',  # drop detailed location info for simplicity
         # 'geocoded_containing_county',  # drop geocoded name in favor of canonical FIPS name
     ]
-    db = "dbcp.iso_locations"
->>>>>>> ee5234dd
+    db = "data_warehouse.iso_locations"
 
     simple_location_df = _subset_db_columns(cols, db, engine)
     # If multiple counties, just pick the first one. This is simplistic but there are only 26/13259 (0.2%)
@@ -53,11 +45,7 @@
         # 'resource_class',  # will model this according to client wants
         "resource_clean",
     ]
-<<<<<<< HEAD
     db = "data_warehouse.iso_resource_capacity"
-=======
-    db = "dbcp.iso_resource_capacity"
->>>>>>> ee5234dd
     df = _subset_db_columns(cols, db, engine)
     return df
 
@@ -90,11 +78,7 @@
         # 'year_proposed',  # year info is contained in date_proposed
         # 'year_withdrawn',  # year info is contained in date_withdrawn
     ]
-<<<<<<< HEAD
     db = "data_warehouse.iso_projects"
-=======
-    db = "dbcp.iso_projects"
->>>>>>> ee5234dd
     df = _subset_db_columns(cols, db, engine)
     return df
 
@@ -104,38 +88,16 @@
         "description",
         # 'link',  # too detailed?
         "permitting_type",
-<<<<<<< HEAD
         # 'state',  # only need FIPS, state name comes from elsewhere
         "state_id_fips",
     ]
     db = "data_warehouse.ncsl_state_permitting"
-=======
-        # 'raw_state_name',  # drop raw name in favor of canonical one
-        "state_id_fips",
-    ]
-    db = "dbcp.ncsl_state_permitting"
->>>>>>> ee5234dd
     df = _subset_db_columns(cols, db, engine)
     return df
 
 
 def _get_local_opposition_df(engine: sa.engine.Engine) -> pd.DataFrame:
     cols = [
-<<<<<<< HEAD
-        # 'containing_county',  # only need FIPS, names come from elsewhere
-        "county_id_fips",
-        "earliest_year_mentioned",
-        # 'latest_year_mentioned',  # for simplicity, only include one year metric (earliest_year_mentioned)
-        "locality_name",
-        "locality_type",
-        # 'n_years_mentioned',  # for simplicity, only include one year metric (earliest_year_mentioned)
-        "ordinance",
-        # 'raw_locality_name',  # drop raw name in favor of geocoded one
-        # 'state',  # only need FIPS, names come from elsewhere
-        # 'state_id_fips',  # will join on 5-digit county FIPS, which includes state
-    ]
-    db = "data_warehouse.local_ordinance"
-=======
         # 'geocoded_containing_county',  # only need FIPS, names come from elsewhere
         "county_id_fips",
         "earliest_year_mentioned",
@@ -148,8 +110,7 @@
         # 'raw_state_name',  # drop raw name in favor of canonical one
         # 'state_id_fips',  # will join on 5-digit county FIPS, which includes state
     ]
-    db = "dbcp.local_ordinance"
->>>>>>> ee5234dd
+    db = "data_warehouse.local_ordinance"
     df = _subset_db_columns(cols, db, engine)
     return df
 
@@ -160,39 +121,24 @@
         # 'latest_year_mentioned',  # for simplicity, only include one year metric (earliest_year_mentioned)
         # 'n_years_mentioned',  # for simplicity, only include one year metric (earliest_year_mentioned)
         "policy",
-<<<<<<< HEAD
-        # 'state',  # only need FIPS, names come from elsewhere
-        "state_id_fips",
-    ]
-    db = "data_warehouse.state_policy"
-=======
         # 'raw_state_name',  # drop raw name in favor of canonical one
         "state_id_fips",
     ]
-    db = "dbcp.state_policy"
->>>>>>> ee5234dd
+    db = "data_warehouse.state_policy"
     df = _subset_db_columns(cols, db, engine)
     return df
 
 
 def _get_county_fips_df(engine: sa.engine.Engine) -> pd.DataFrame:
     cols = ["*"]
-<<<<<<< HEAD
     db = "data_warehouse.county_fips"
-=======
-    db = "dbcp.county_fips"
->>>>>>> ee5234dd
     df = _subset_db_columns(cols, db, engine)
     return df
 
 
 def _get_state_fips_df(engine: sa.engine.Engine) -> pd.DataFrame:
     cols = ["*"]
-<<<<<<< HEAD
     db = "data_warehouse.state_fips"
-=======
-    db = "dbcp.state_fips"
->>>>>>> ee5234dd
     df = _subset_db_columns(cols, db, engine)
     return df
 
@@ -235,27 +181,16 @@
     )
 
     # replicate local opposition columns
-<<<<<<< HEAD
-    # locality_name
-=======
     # geocoded_locality_name
->>>>>>> ee5234dd
     states_as_counties = states_as_counties.merge(
         state_fips_df.loc[:, ["state_name", "state_id_fips"]],
         on="state_id_fips",
         how="left",
     )
-<<<<<<< HEAD
-    # locality_type
-    states_as_counties["locality_type"] = "state"
-    rename_dict = {
-        "state_name": "locality_name",
-=======
     # geocoded_locality_type
     states_as_counties["geocoded_locality_type"] = "state"
     rename_dict = {
         "state_name": "geocoded_locality_name",
->>>>>>> ee5234dd
         "policy": "ordinance",
     }
     states_as_counties = states_as_counties.rename(columns=rename_dict).drop(
@@ -290,26 +225,16 @@
     dupes = ordinances.loc[dupe_counties, :].copy()
     not_dupes = ordinances.loc[~dupe_counties, :].copy()
 
-<<<<<<< HEAD
-    dupes["ordinance"] = dupes["locality_name"] + ": " + dupes["ordinance"] + "\n"
-=======
     dupes["ordinance"] = (
         dupes["geocoded_locality_name"] + ": " + dupes["ordinance"] + "\n"
     )
->>>>>>> ee5234dd
     grp = dupes.groupby("county_id_fips")
 
     years = grp["earliest_year_mentioned"].min()
 
-<<<<<<< HEAD
-    n_unique = grp[["locality_name", "locality_type"]].nunique()
-    localities = (
-        grp[["locality_name", "locality_type"]]
-=======
     n_unique = grp[["geocoded_locality_name", "geocoded_locality_type"]].nunique()
     localities = (
         grp[["geocoded_locality_name", "geocoded_locality_type"]]
->>>>>>> ee5234dd
         .nth(0)
         .mask(n_unique > 1, other="multiple")
     )
@@ -420,15 +345,8 @@
     return out
 
 
-<<<<<<< HEAD
 def create_data_mart(engine: Optional[sa.engine.Engine] = None) -> pd.DataFrame:
     """Create projects datamart dataframe."""
-=======
-def make_project_data_mart_table(
-    engine: Optional[sa.engine.Engine] = None,
-) -> pd.DataFrame:
-    """Create project data mart table."""
->>>>>>> ee5234dd
     if engine is None:
         engine = get_sql_engine()
     iso = _get_and_join_iso_tables(engine)
@@ -472,13 +390,8 @@
         "interconnection_status_lbnl": "interconnection_status",
         "queue_date": "date_entered_queue",
         "region": "iso_region",
-<<<<<<< HEAD
-        "locality_name": "ordinance_jurisdiction_name",
-        "locality_type": "ordinance_jurisdiction_type",
-=======
         "geocoded_locality_name": "ordinance_jurisdiction_name",
         "geocoded_locality_type": "ordinance_jurisdiction_type",
->>>>>>> ee5234dd
         "earliest_year_mentioned": "ordinance_earliest_year_mentioned",
         "description": "state_permitting_text",
         "permitting_type": "state_permitting_type",

"""Module to create a project-level table for DBCP to use in spreadsheet tools."""
from re import IGNORECASE
from typing import Optional, Sequence

import numpy as np
import pandas as pd
import sqlalchemy as sa

from dbcp.helpers import get_sql_engine


<<<<<<< HEAD
def _subset_db_columns(columns: Sequence[str], table: str, engine: sa.engine.Engine) -> pd.DataFrame:
=======
def _subset_db_columns(
    columns: Sequence[str], table: str, engine: sa.engine.Engine
) -> pd.DataFrame:
>>>>>>> 5e295922
    query = f"SELECT {', '.join(columns)} FROM {table}"
    df = pd.read_sql(query, engine)
    return df


def _get_iso_location_df(engine: sa.engine.Engine) -> pd.DataFrame:
    cols = [
<<<<<<< HEAD
        'project_id',
        # 'county',  # drop raw name in favor of canonical FIPS name
        # 'state',  # drop raw name in favor of canonical FIPS name
        'state_id_fips',
        'county_id_fips',
=======
        "project_id",
        # 'county',  # drop raw name in favor of canonical FIPS name
        # 'state',  # drop raw name in favor of canonical FIPS name
        "state_id_fips",
        "county_id_fips",
>>>>>>> 5e295922
        # 'geocoded_locality_name',  # drop detailed location info for simplicity
        # 'geocoded_locality_type',  # drop detailed location info for simplicity
        # 'geocoded_containing_county',  # drop geocoded name in favor of canonical FIPS name
    ]
<<<<<<< HEAD
    db = 'dbcp.iso_locations'
=======
    db = "data_warehouse.iso_locations"
>>>>>>> 5e295922

    simple_location_df = _subset_db_columns(cols, db, engine)
    # If multiple counties, just pick the first one. This is simplistic but there are only 26/13259 (0.2%)
    simple_location_df = simple_location_df.groupby("project_id", as_index=False).nth(0)
    return simple_location_df


def _get_iso_resource_df(engine: sa.engine.Engine) -> pd.DataFrame:
    cols = [
<<<<<<< HEAD
        'capacity_mw',
        # 'project_class',  # will model this according to client wants
        'project_id',
        # 'resource',  # drop raw name in favor of resource_clean
        # 'resource_class',  # will model this according to client wants
        'resource_clean',
=======
        "capacity_mw",
        # 'project_class',  # will model this according to client wants
        "project_id",
        # 'resource',  # drop raw name in favor of resource_clean
        # 'resource_class',  # will model this according to client wants
        "resource_clean",
>>>>>>> 5e295922
    ]
    db = "data_warehouse.iso_resource_capacity"
    df = _subset_db_columns(cols, db, engine)
    return df


def _get_iso_project_df(engine: sa.engine.Engine) -> pd.DataFrame:
    cols = [
<<<<<<< HEAD
        'date_operational',
        'date_proposed',
        # 'date_proposed_raw',  # drop raw date in favor of parsed date_proposed
        'date_withdrawn',
        # 'date_withdrawn_raw',  # drop raw date in favor of parsed date_withdrawn
        'days_in_queue',
        'developer',
        'entity',
        'interconnection_status_lbnl',
        # 'interconnection_status_raw',  # drop raw status in favor of interconnection_status_lbnl
        'point_of_interconnection',
        'project_id',
        'project_name',
        'queue_date',
        # 'queue_date_raw',  # drop raw date in favor of parsed queue_date
        # 'queue_id',  # not a candidate key due to hundreds of missing NYISO withdrawn IDs
        'queue_status',
        # 'queue_year',   # year info is contained in queue_date
        'region',
        # 'resource_type_lbnl',  # just use clean types for simplicity
        'utility',
        'withdrawl_reason',
=======
        "date_operational",
        "date_proposed",
        # 'date_proposed_raw',  # drop raw date in favor of parsed date_proposed
        "date_withdrawn",
        # 'date_withdrawn_raw',  # drop raw date in favor of parsed date_withdrawn
        "days_in_queue",
        "developer",
        "entity",
        "interconnection_status_lbnl",
        # 'interconnection_status_raw',  # drop raw status in favor of interconnection_status_lbnl
        "point_of_interconnection",
        "project_id",
        "project_name",
        "queue_date",
        # 'queue_date_raw',  # drop raw date in favor of parsed queue_date
        # 'queue_id',  # not a candidate key due to hundreds of missing NYISO withdrawn IDs
        "queue_status",
        # 'queue_year',   # year info is contained in queue_date
        "region",
        # 'resource_type_lbnl',  # just use clean types for simplicity
        "utility",
        "withdrawl_reason",
>>>>>>> 5e295922
        # 'year_operational',  # year info is contained in date_operational
        # 'year_proposed',  # year info is contained in date_proposed
        # 'year_withdrawn',  # year info is contained in date_withdrawn
    ]
    db = "data_warehouse.iso_projects"
    df = _subset_db_columns(cols, db, engine)
    return df


def _get_ncsl_wind_permitting_df(engine: sa.engine.Engine) -> pd.DataFrame:
    cols = [
<<<<<<< HEAD
        'description',
        # 'link',  # too detailed?
        'permitting_type',
        # 'raw_state_name',  # drop raw name in favor of canonical one
        'state_id_fips',
=======
        "description",
        # 'link',  # too detailed?
        "permitting_type",
        # 'raw_state_name',  # drop raw name in favor of canonical one
        "state_id_fips",
>>>>>>> 5e295922
    ]
    db = "data_warehouse.ncsl_state_permitting"
    df = _subset_db_columns(cols, db, engine)
    return df


def _get_local_opposition_df(engine: sa.engine.Engine) -> pd.DataFrame:
    cols = [
        # 'geocoded_containing_county',  # only need FIPS, names come from elsewhere
<<<<<<< HEAD
        'county_id_fips',
        'earliest_year_mentioned',
        # 'latest_year_mentioned',  # for simplicity, only include one year metric (earliest_year_mentioned)
        'geocoded_locality_name',
        'geocoded_locality_type',
        # 'n_years_mentioned',  # for simplicity, only include one year metric (earliest_year_mentioned)
        'ordinance',
=======
        "county_id_fips",
        "earliest_year_mentioned",
        # 'latest_year_mentioned',  # for simplicity, only include one year metric (earliest_year_mentioned)
        "geocoded_locality_name",
        "geocoded_locality_type",
        # 'n_years_mentioned',  # for simplicity, only include one year metric (earliest_year_mentioned)
        "ordinance",
>>>>>>> 5e295922
        # 'raw_locality_name',  # drop raw name in favor of canonical one
        # 'raw_state_name',  # drop raw name in favor of canonical one
        # 'state_id_fips',  # will join on 5-digit county FIPS, which includes state
    ]
    db = "data_warehouse.local_ordinance"
    df = _subset_db_columns(cols, db, engine)
    return df


def _get_state_opposition_df(engine: sa.engine.Engine) -> pd.DataFrame:
    cols = [
<<<<<<< HEAD
        'earliest_year_mentioned',
        # 'latest_year_mentioned',  # for simplicity, only include one year metric (earliest_year_mentioned)
        # 'n_years_mentioned',  # for simplicity, only include one year metric (earliest_year_mentioned)
        'policy',
        # 'raw_state_name',  # drop raw name in favor of canonical one
        'state_id_fips',
=======
        "earliest_year_mentioned",
        # 'latest_year_mentioned',  # for simplicity, only include one year metric (earliest_year_mentioned)
        # 'n_years_mentioned',  # for simplicity, only include one year metric (earliest_year_mentioned)
        "policy",
        # 'raw_state_name',  # drop raw name in favor of canonical one
        "state_id_fips",
>>>>>>> 5e295922
    ]
    db = "data_warehouse.state_policy"
    df = _subset_db_columns(cols, db, engine)
    return df


def _get_county_fips_df(engine: sa.engine.Engine) -> pd.DataFrame:
    cols = ["*"]
    db = "data_warehouse.county_fips"
    df = _subset_db_columns(cols, db, engine)
    return df


def _get_state_fips_df(engine: sa.engine.Engine) -> pd.DataFrame:
    cols = ["*"]
    db = "data_warehouse.state_fips"
    df = _subset_db_columns(cols, db, engine)
    return df


def _filter_state_opposition(state_df: pd.DataFrame) -> pd.DataFrame:
    """Drop states that repealed their policies or whose policy was pro-renewables instead of anti-renewables.

    Args:
        state_df (pd.DataFrame): state policy dataframe

    Returns:
        pd.DataFrame: filtered copy of the input state policy dataframe
    """
<<<<<<< HEAD
    fips_codes_to_drop = {'23', '36'}  # Maine (repealed), New York (pro-RE)
    not_dropped = ~state_df.loc[:, 'state_id_fips'].isin(fips_codes_to_drop)
=======
    fips_codes_to_drop = {"23", "36"}  # Maine (repealed), New York (pro-RE)
    not_dropped = ~state_df.loc[:, "state_id_fips"].isin(fips_codes_to_drop)
>>>>>>> 5e295922
    filtered_state_df = state_df.loc[not_dropped, :].copy()
    return filtered_state_df


<<<<<<< HEAD
def _represent_state_opposition_as_counties(state_df: pd.DataFrame, county_fips_df: pd.DataFrame, state_fips_df: pd.DataFrame) -> pd.DataFrame:
=======
def _represent_state_opposition_as_counties(
    state_df: pd.DataFrame, county_fips_df: pd.DataFrame, state_fips_df: pd.DataFrame
) -> pd.DataFrame:
>>>>>>> 5e295922
    """Downscale state policies to look like county-level ordinances at each county in the respective state.

    To make concatenation easier, the output dataframe imitates the columns of the local ordinance table.

    Args:
        state_df (pd.DataFrame): state opposition dataframe
        county_fips_df (pd.DataFrame): master table of all counties
        state_fips_df (pd.DataFrame): master table of all states

    Returns:
        pd.DataFrame: fanned out state policy dataframe
    """
    # fan out
    states_as_counties = state_df.merge(
<<<<<<< HEAD
        county_fips_df.loc[:, ['county_id_fips', 'state_id_fips']], on='state_id_fips', how='left')
=======
        county_fips_df.loc[:, ["county_id_fips", "state_id_fips"]],
        on="state_id_fips",
        how="left",
    )
>>>>>>> 5e295922

    # replicate local opposition columns
    # geocoded_locality_name
    states_as_counties = states_as_counties.merge(
<<<<<<< HEAD
        state_fips_df.loc[:, ['state_name', 'state_id_fips']], on='state_id_fips', how='left')
=======
        state_fips_df.loc[:, ["state_name", "state_id_fips"]],
        on="state_id_fips",
        how="left",
    )
>>>>>>> 5e295922
    # geocoded_locality_type
    states_as_counties["geocoded_locality_type"] = "state"
    rename_dict = {
        "state_name": "geocoded_locality_name",
        "policy": "ordinance",
    }
<<<<<<< HEAD
    states_as_counties = states_as_counties.rename(
        columns=rename_dict).drop(columns=['state_id_fips'])
=======
    states_as_counties = states_as_counties.rename(columns=rename_dict).drop(
        columns=["state_id_fips"]
    )
>>>>>>> 5e295922
    return states_as_counties


def _agg_local_ordinances_to_counties(ordinances: pd.DataFrame) -> pd.DataFrame:
    r"""Force the local ordinance table to have 1 row = 1 county. Only 8/92 counties have multiple ordinances.

    This is necessary for joining into the ISO project table. ISO projects are only located by county.
    Aggregation method:
    * take min of earliest_year_mentioned
    * if only one geocoded_locality_name, use it. Otherwise replace with "multiple"
    * same with 'locality type'
    * concatenate the rdinances, each with geocoded_locality_name prefix, eg "Great County: <ordinance>\nSmall Town: <ordinance>"

    Value Counts of # ordinances per county (as of 3/14/2022):
    1 ord    84 counties
    2 ord     6 counties
    3 ord     1 county
    4 ord     1 county

    Args:
        ordinances (pd.DataFrame): local ordinance dataframe

    Returns:
        pd.DataFrame: aggregated local ordinance dataframe
    """
<<<<<<< HEAD
    dupe_counties = ordinances.duplicated(subset='county_id_fips', keep=False)
    dupes = ordinances.loc[dupe_counties, :].copy()
    not_dupes = ordinances.loc[~dupe_counties, :].copy()

    dupes['ordinance'] = dupes['geocoded_locality_name'] + \
        ': ' + dupes['ordinance'] + '\n'
    grp = dupes.groupby('county_id_fips')
=======
    dupe_counties = ordinances.duplicated(subset="county_id_fips", keep=False)
    dupes = ordinances.loc[dupe_counties, :].copy()
    not_dupes = ordinances.loc[~dupe_counties, :].copy()
>>>>>>> 5e295922

    dupes["ordinance"] = (
        dupes["geocoded_locality_name"] + ": " + dupes["ordinance"] + "\n"
    )
    grp = dupes.groupby("county_id_fips")

<<<<<<< HEAD
    n_unique = grp[['geocoded_locality_name', 'geocoded_locality_type']].nunique()
    localities = grp[['geocoded_locality_name', 'geocoded_locality_type']].nth(
        0).mask(n_unique > 1, other='multiple')
=======
    years = grp["earliest_year_mentioned"].min()
>>>>>>> 5e295922

    n_unique = grp[["geocoded_locality_name", "geocoded_locality_type"]].nunique()
    localities = (
        grp[["geocoded_locality_name", "geocoded_locality_type"]]
        .nth(0)
        .mask(n_unique > 1, other="multiple")
    )

    descriptions = grp["ordinance"].sum().str.strip()

    agg_dupes = pd.concat([years, localities, descriptions], axis=1).reset_index()
<<<<<<< HEAD
    recombined = pd.concat([not_dupes, agg_dupes], axis=0,
                           ignore_index=True).sort_values('county_id_fips')
    assert not recombined.duplicated(subset='county_id_fips').any()
=======
    recombined = pd.concat(
        [not_dupes, agg_dupes], axis=0, ignore_index=True
    ).sort_values("county_id_fips")
    assert not recombined.duplicated(subset="county_id_fips").any()
>>>>>>> 5e295922

    return recombined


def _convert_resource_df_long_to_wide(resource_df: pd.DataFrame) -> pd.DataFrame:
    res_df = resource_df.copy()
    # separate generation from storage
<<<<<<< HEAD
    is_storage = res_df.loc[:, 'resource_clean'].str.contains(
        'storage', flags=IGNORECASE)
    res_df['storage_type'] = res_df.loc[:, 'resource_clean'].where(is_storage)
    res_df['generation_type'] = res_df.loc[:, 'resource_clean'].where(~is_storage)
    gen = res_df.loc[~is_storage, :]
    storage = res_df.loc[is_storage, :]

    group = gen.groupby('project_id')[['generation_type', 'capacity_mw']]
    # first generation source
    rename_dict = {'generation_type': 'generation_type_1',
                   'capacity_mw': 'generation_capacity_mw_1'}
    gen_1 = group.nth(0).rename(columns=rename_dict)
    # second generation source (very few rows)
    rename_dict = {'generation_type': 'generation_type_2',
                   'capacity_mw': 'generation_capacity_mw_2'}
=======
    is_storage = res_df.loc[:, "resource_clean"].str.contains(
        "storage", flags=IGNORECASE
    )
    res_df["storage_type"] = res_df.loc[:, "resource_clean"].where(is_storage)
    res_df["generation_type"] = res_df.loc[:, "resource_clean"].where(~is_storage)
    gen = res_df.loc[~is_storage, :]
    storage = res_df.loc[is_storage, :]

    group = gen.groupby("project_id")[["generation_type", "capacity_mw"]]
    # first generation source
    rename_dict = {
        "generation_type": "generation_type_1",
        "capacity_mw": "generation_capacity_mw_1",
    }
    gen_1 = group.nth(0).rename(columns=rename_dict)
    # second generation source (very few rows)
    rename_dict = {
        "generation_type": "generation_type_2",
        "capacity_mw": "generation_capacity_mw_2",
    }
>>>>>>> 5e295922
    gen_2 = group.nth(1).rename(columns=rename_dict)
    # shouldn't be any with 3 generation types
    assert group.nth(2).shape[0] == 0

    # storage
<<<<<<< HEAD
    assert storage.duplicated('project_id').sum() == 0  # no multi-storage projects
    storage = storage.set_index('project_id')[['storage_type', 'capacity_mw']].rename(
        columns={'capacity_mw': 'storage_capacity_mw'})

    # combine
    output = gen_1.join([gen_2, storage], how='outer', sort=True)
    # all projects accounted for and 1:1
    assert len(output) == res_df.loc[:, 'project_id'].nunique()
=======
    assert storage.duplicated("project_id").sum() == 0  # no multi-storage projects
    storage = storage.set_index("project_id")[["storage_type", "capacity_mw"]].rename(
        columns={"capacity_mw": "storage_capacity_mw"}
    )

    # combine
    output = gen_1.join([gen_2, storage], how="outer", sort=True)
    assert (
        len(output) == res_df.loc[:, "project_id"].nunique()
    )  # all projects accounted for and 1:1
>>>>>>> 5e295922
    return output


def _get_and_join_iso_tables(engine: Optional[sa.engine.Engine] = None) -> pd.DataFrame:
    if engine is None:
        engine = get_sql_engine()
    project_df = _get_iso_project_df(engine)
    location_df = _get_iso_location_df(engine)
    resource_df = _get_iso_resource_df(engine)
    resource_df = _convert_resource_df_long_to_wide(resource_df)

<<<<<<< HEAD
    n_total_projects = project_df.loc[:, 'project_id'].nunique()
    combined = resource_df.join([project_df.set_index(
        'project_id'), location_df.set_index('project_id')], how='outer')
=======
    n_total_projects = project_df.loc[:, "project_id"].nunique()
    combined = resource_df.join(
        [project_df.set_index("project_id"), location_df.set_index("project_id")],
        how="outer",
    )
>>>>>>> 5e295922
    assert len(combined) == n_total_projects
    return combined.reset_index()


def _add_derived_columns(mart: pd.DataFrame) -> pd.DataFrame:
    out = mart.copy()
    out["has_ordinance"] = out["ordinance"].notna()
    out["is_hybrid"] = out[["generation_type_1", "storage_type"]].notna().all(axis=1)

    resource_map = {
        "Onshore Wind": "renewable",
        "Solar": "renewable",
        "Natural Gas": "fossil",
        "Other": "fossil",
        "Hydro": "renewable",
        "Geothermal": "renewable",
        "Offshore Wind": "renewable",
        "Nuclear": "other",
        "Coal": "fossil",
        "Waste Heat": "fossil",
        "Biofuel": "renewable",
        "Biomass": "renewable",
        "Landfill Gas": "fossil",
        "Oil": "fossil",
        "Unknown": np.nan,
        "Combustion Turbine": "fossil",
        "Oil; Biomass": "fossil",
        "Municipal Solid Waste": "fossil",
        "Fuel Cell": "renewable",
        "Steam": np.nan,
        "Solar; Biomass": "renewable",
        "Methane; Solar": "other",
        np.nan: np.nan,
    }
    # note that this classifies pure storage facilities as np.nan
<<<<<<< HEAD
    assert set(out['generation_type_1'].unique()) == set(resource_map.keys())
    out['resource_class'] = out['generation_type_1'].map(resource_map)
=======
    assert set(out["generation_type_1"].unique()) == set(resource_map.keys())
    out["resource_class"] = out["generation_type_1"].map(resource_map)
>>>>>>> 5e295922

    return out


<<<<<<< HEAD
def make_project_data_mart_table(engine: Optional[sa.engine.Engine] = None) -> pd.DataFrame:
=======
def create_data_mart(engine: Optional[sa.engine.Engine] = None) -> pd.DataFrame:
    """Create projects datamart dataframe."""
>>>>>>> 5e295922
    if engine is None:
        engine = get_sql_engine()
    iso = _get_and_join_iso_tables(engine)
    ncsl = _get_ncsl_wind_permitting_df(engine)
    local_opp = _get_local_opposition_df(engine)
    state_opp = _get_state_opposition_df(engine)
    all_counties = _get_county_fips_df(engine)
    all_states = _get_state_fips_df(engine)

    # model local opposition
    filtered_state_opp = _filter_state_opposition(state_opp)
    states_to_counties = _represent_state_opposition_as_counties(
<<<<<<< HEAD
        filtered_state_opp, county_fips_df=all_counties, state_fips_df=all_states)
    combined_opp = pd.concat([local_opp, states_to_counties], axis=0)
    combined_opp = _agg_local_ordinances_to_counties(combined_opp)

    # use canonical state and county names
    iso = iso.merge(all_states[['state_abbrev', 'state_id_fips']],
                    on='state_id_fips', how='left', validate='m:1')
    iso = iso.merge(all_counties[['county_name', 'county_id_fips']],
                    on='county_id_fips', how='left', validate='m:1')

    combined = iso.merge(ncsl, on='state_id_fips', how='left', validate='m:1')
    combined = combined.merge(combined_opp, on='county_id_fips',
                              how='left', validate='m:1')
=======
        filtered_state_opp, county_fips_df=all_counties, state_fips_df=all_states
    )
    combined_opp = pd.concat([local_opp, states_to_counties], axis=0)
    combined_opp = _agg_local_ordinances_to_counties(combined_opp)

    # use canonical state and county names
    iso = iso.merge(
        all_states[["state_abbrev", "state_id_fips"]],
        on="state_id_fips",
        how="left",
        validate="m:1",
    )
    iso = iso.merge(
        all_counties[["county_name", "county_id_fips"]],
        on="county_id_fips",
        how="left",
        validate="m:1",
    )

    combined = iso.merge(ncsl, on="state_id_fips", how="left", validate="m:1")
    combined = combined.merge(
        combined_opp, on="county_id_fips", how="left", validate="m:1"
    )
>>>>>>> 5e295922

    combined = _add_derived_columns(combined)

    rename_dict = {
        "date_proposed": "date_proposed_online",
        "interconnection_status_lbnl": "interconnection_status",
        "queue_date": "date_entered_queue",
        "region": "iso_region",
        "geocoded_locality_name": "ordinance_jurisdiction_name",
        "geocoded_locality_type": "ordinance_jurisdiction_type",
        "earliest_year_mentioned": "ordinance_earliest_year_mentioned",
        "description": "state_permitting_text",
        "permitting_type": "state_permitting_type",
        "state_abbrev": "state",
        "county_name": "county",
    }
    combined = combined.rename(columns=rename_dict)

    col_order = [
        "project_id",
        "project_name",
        "iso_region",
        "entity",
        "utility",
        "developer",
        "state",
        "county",
        "state_id_fips",
        "county_id_fips",
        "resource_class",
        "is_hybrid",
        "generation_type_1",
        "generation_capacity_mw_1",
        "generation_type_2",
        "generation_capacity_mw_2",
        "storage_type",
        "storage_capacity_mw",
        "date_entered_queue",
        "date_operational",
        "date_proposed_online",
        "date_withdrawn",
        "days_in_queue",
        "interconnection_status",
        "point_of_interconnection",
        "queue_status",
        "withdrawl_reason",
        "has_ordinance",
        "ordinance_jurisdiction_name",
        "ordinance_jurisdiction_type",
        "ordinance_earliest_year_mentioned",
        "ordinance",
        "state_permitting_type",
        "state_permitting_text",
    ]
    return combined[col_order]<|MERGE_RESOLUTION|>--- conflicted
+++ resolved
@@ -9,13 +9,9 @@
 from dbcp.helpers import get_sql_engine
 
 
-<<<<<<< HEAD
-def _subset_db_columns(columns: Sequence[str], table: str, engine: sa.engine.Engine) -> pd.DataFrame:
-=======
 def _subset_db_columns(
     columns: Sequence[str], table: str, engine: sa.engine.Engine
 ) -> pd.DataFrame:
->>>>>>> 5e295922
     query = f"SELECT {', '.join(columns)} FROM {table}"
     df = pd.read_sql(query, engine)
     return df
@@ -23,28 +19,16 @@
 
 def _get_iso_location_df(engine: sa.engine.Engine) -> pd.DataFrame:
     cols = [
-<<<<<<< HEAD
-        'project_id',
-        # 'county',  # drop raw name in favor of canonical FIPS name
-        # 'state',  # drop raw name in favor of canonical FIPS name
-        'state_id_fips',
-        'county_id_fips',
-=======
         "project_id",
         # 'county',  # drop raw name in favor of canonical FIPS name
         # 'state',  # drop raw name in favor of canonical FIPS name
         "state_id_fips",
         "county_id_fips",
->>>>>>> 5e295922
         # 'geocoded_locality_name',  # drop detailed location info for simplicity
         # 'geocoded_locality_type',  # drop detailed location info for simplicity
         # 'geocoded_containing_county',  # drop geocoded name in favor of canonical FIPS name
     ]
-<<<<<<< HEAD
-    db = 'dbcp.iso_locations'
-=======
     db = "data_warehouse.iso_locations"
->>>>>>> 5e295922
 
     simple_location_df = _subset_db_columns(cols, db, engine)
     # If multiple counties, just pick the first one. This is simplistic but there are only 26/13259 (0.2%)
@@ -54,21 +38,12 @@
 
 def _get_iso_resource_df(engine: sa.engine.Engine) -> pd.DataFrame:
     cols = [
-<<<<<<< HEAD
-        'capacity_mw',
-        # 'project_class',  # will model this according to client wants
-        'project_id',
-        # 'resource',  # drop raw name in favor of resource_clean
-        # 'resource_class',  # will model this according to client wants
-        'resource_clean',
-=======
         "capacity_mw",
         # 'project_class',  # will model this according to client wants
         "project_id",
         # 'resource',  # drop raw name in favor of resource_clean
         # 'resource_class',  # will model this according to client wants
         "resource_clean",
->>>>>>> 5e295922
     ]
     db = "data_warehouse.iso_resource_capacity"
     df = _subset_db_columns(cols, db, engine)
@@ -77,30 +52,6 @@
 
 def _get_iso_project_df(engine: sa.engine.Engine) -> pd.DataFrame:
     cols = [
-<<<<<<< HEAD
-        'date_operational',
-        'date_proposed',
-        # 'date_proposed_raw',  # drop raw date in favor of parsed date_proposed
-        'date_withdrawn',
-        # 'date_withdrawn_raw',  # drop raw date in favor of parsed date_withdrawn
-        'days_in_queue',
-        'developer',
-        'entity',
-        'interconnection_status_lbnl',
-        # 'interconnection_status_raw',  # drop raw status in favor of interconnection_status_lbnl
-        'point_of_interconnection',
-        'project_id',
-        'project_name',
-        'queue_date',
-        # 'queue_date_raw',  # drop raw date in favor of parsed queue_date
-        # 'queue_id',  # not a candidate key due to hundreds of missing NYISO withdrawn IDs
-        'queue_status',
-        # 'queue_year',   # year info is contained in queue_date
-        'region',
-        # 'resource_type_lbnl',  # just use clean types for simplicity
-        'utility',
-        'withdrawl_reason',
-=======
         "date_operational",
         "date_proposed",
         # 'date_proposed_raw',  # drop raw date in favor of parsed date_proposed
@@ -123,7 +74,6 @@
         # 'resource_type_lbnl',  # just use clean types for simplicity
         "utility",
         "withdrawl_reason",
->>>>>>> 5e295922
         # 'year_operational',  # year info is contained in date_operational
         # 'year_proposed',  # year info is contained in date_proposed
         # 'year_withdrawn',  # year info is contained in date_withdrawn
@@ -135,19 +85,11 @@
 
 def _get_ncsl_wind_permitting_df(engine: sa.engine.Engine) -> pd.DataFrame:
     cols = [
-<<<<<<< HEAD
-        'description',
-        # 'link',  # too detailed?
-        'permitting_type',
-        # 'raw_state_name',  # drop raw name in favor of canonical one
-        'state_id_fips',
-=======
         "description",
         # 'link',  # too detailed?
         "permitting_type",
         # 'raw_state_name',  # drop raw name in favor of canonical one
         "state_id_fips",
->>>>>>> 5e295922
     ]
     db = "data_warehouse.ncsl_state_permitting"
     df = _subset_db_columns(cols, db, engine)
@@ -157,15 +99,6 @@
 def _get_local_opposition_df(engine: sa.engine.Engine) -> pd.DataFrame:
     cols = [
         # 'geocoded_containing_county',  # only need FIPS, names come from elsewhere
-<<<<<<< HEAD
-        'county_id_fips',
-        'earliest_year_mentioned',
-        # 'latest_year_mentioned',  # for simplicity, only include one year metric (earliest_year_mentioned)
-        'geocoded_locality_name',
-        'geocoded_locality_type',
-        # 'n_years_mentioned',  # for simplicity, only include one year metric (earliest_year_mentioned)
-        'ordinance',
-=======
         "county_id_fips",
         "earliest_year_mentioned",
         # 'latest_year_mentioned',  # for simplicity, only include one year metric (earliest_year_mentioned)
@@ -173,7 +106,6 @@
         "geocoded_locality_type",
         # 'n_years_mentioned',  # for simplicity, only include one year metric (earliest_year_mentioned)
         "ordinance",
->>>>>>> 5e295922
         # 'raw_locality_name',  # drop raw name in favor of canonical one
         # 'raw_state_name',  # drop raw name in favor of canonical one
         # 'state_id_fips',  # will join on 5-digit county FIPS, which includes state
@@ -185,21 +117,12 @@
 
 def _get_state_opposition_df(engine: sa.engine.Engine) -> pd.DataFrame:
     cols = [
-<<<<<<< HEAD
-        'earliest_year_mentioned',
-        # 'latest_year_mentioned',  # for simplicity, only include one year metric (earliest_year_mentioned)
-        # 'n_years_mentioned',  # for simplicity, only include one year metric (earliest_year_mentioned)
-        'policy',
-        # 'raw_state_name',  # drop raw name in favor of canonical one
-        'state_id_fips',
-=======
         "earliest_year_mentioned",
         # 'latest_year_mentioned',  # for simplicity, only include one year metric (earliest_year_mentioned)
         # 'n_years_mentioned',  # for simplicity, only include one year metric (earliest_year_mentioned)
         "policy",
         # 'raw_state_name',  # drop raw name in favor of canonical one
         "state_id_fips",
->>>>>>> 5e295922
     ]
     db = "data_warehouse.state_policy"
     df = _subset_db_columns(cols, db, engine)
@@ -229,24 +152,15 @@
     Returns:
         pd.DataFrame: filtered copy of the input state policy dataframe
     """
-<<<<<<< HEAD
-    fips_codes_to_drop = {'23', '36'}  # Maine (repealed), New York (pro-RE)
-    not_dropped = ~state_df.loc[:, 'state_id_fips'].isin(fips_codes_to_drop)
-=======
     fips_codes_to_drop = {"23", "36"}  # Maine (repealed), New York (pro-RE)
     not_dropped = ~state_df.loc[:, "state_id_fips"].isin(fips_codes_to_drop)
->>>>>>> 5e295922
     filtered_state_df = state_df.loc[not_dropped, :].copy()
     return filtered_state_df
 
 
-<<<<<<< HEAD
-def _represent_state_opposition_as_counties(state_df: pd.DataFrame, county_fips_df: pd.DataFrame, state_fips_df: pd.DataFrame) -> pd.DataFrame:
-=======
 def _represent_state_opposition_as_counties(
     state_df: pd.DataFrame, county_fips_df: pd.DataFrame, state_fips_df: pd.DataFrame
 ) -> pd.DataFrame:
->>>>>>> 5e295922
     """Downscale state policies to look like county-level ordinances at each county in the respective state.
 
     To make concatenation easier, the output dataframe imitates the columns of the local ordinance table.
@@ -261,40 +175,27 @@
     """
     # fan out
     states_as_counties = state_df.merge(
-<<<<<<< HEAD
-        county_fips_df.loc[:, ['county_id_fips', 'state_id_fips']], on='state_id_fips', how='left')
-=======
         county_fips_df.loc[:, ["county_id_fips", "state_id_fips"]],
         on="state_id_fips",
         how="left",
     )
->>>>>>> 5e295922
 
     # replicate local opposition columns
     # geocoded_locality_name
     states_as_counties = states_as_counties.merge(
-<<<<<<< HEAD
-        state_fips_df.loc[:, ['state_name', 'state_id_fips']], on='state_id_fips', how='left')
-=======
         state_fips_df.loc[:, ["state_name", "state_id_fips"]],
         on="state_id_fips",
         how="left",
     )
->>>>>>> 5e295922
     # geocoded_locality_type
     states_as_counties["geocoded_locality_type"] = "state"
     rename_dict = {
         "state_name": "geocoded_locality_name",
         "policy": "ordinance",
     }
-<<<<<<< HEAD
-    states_as_counties = states_as_counties.rename(
-        columns=rename_dict).drop(columns=['state_id_fips'])
-=======
     states_as_counties = states_as_counties.rename(columns=rename_dict).drop(
         columns=["state_id_fips"]
     )
->>>>>>> 5e295922
     return states_as_counties
 
 
@@ -320,32 +221,16 @@
     Returns:
         pd.DataFrame: aggregated local ordinance dataframe
     """
-<<<<<<< HEAD
-    dupe_counties = ordinances.duplicated(subset='county_id_fips', keep=False)
-    dupes = ordinances.loc[dupe_counties, :].copy()
-    not_dupes = ordinances.loc[~dupe_counties, :].copy()
-
-    dupes['ordinance'] = dupes['geocoded_locality_name'] + \
-        ': ' + dupes['ordinance'] + '\n'
-    grp = dupes.groupby('county_id_fips')
-=======
     dupe_counties = ordinances.duplicated(subset="county_id_fips", keep=False)
     dupes = ordinances.loc[dupe_counties, :].copy()
     not_dupes = ordinances.loc[~dupe_counties, :].copy()
->>>>>>> 5e295922
 
     dupes["ordinance"] = (
         dupes["geocoded_locality_name"] + ": " + dupes["ordinance"] + "\n"
     )
     grp = dupes.groupby("county_id_fips")
 
-<<<<<<< HEAD
-    n_unique = grp[['geocoded_locality_name', 'geocoded_locality_type']].nunique()
-    localities = grp[['geocoded_locality_name', 'geocoded_locality_type']].nth(
-        0).mask(n_unique > 1, other='multiple')
-=======
     years = grp["earliest_year_mentioned"].min()
->>>>>>> 5e295922
 
     n_unique = grp[["geocoded_locality_name", "geocoded_locality_type"]].nunique()
     localities = (
@@ -357,16 +242,10 @@
     descriptions = grp["ordinance"].sum().str.strip()
 
     agg_dupes = pd.concat([years, localities, descriptions], axis=1).reset_index()
-<<<<<<< HEAD
-    recombined = pd.concat([not_dupes, agg_dupes], axis=0,
-                           ignore_index=True).sort_values('county_id_fips')
-    assert not recombined.duplicated(subset='county_id_fips').any()
-=======
     recombined = pd.concat(
         [not_dupes, agg_dupes], axis=0, ignore_index=True
     ).sort_values("county_id_fips")
     assert not recombined.duplicated(subset="county_id_fips").any()
->>>>>>> 5e295922
 
     return recombined
 
@@ -374,23 +253,6 @@
 def _convert_resource_df_long_to_wide(resource_df: pd.DataFrame) -> pd.DataFrame:
     res_df = resource_df.copy()
     # separate generation from storage
-<<<<<<< HEAD
-    is_storage = res_df.loc[:, 'resource_clean'].str.contains(
-        'storage', flags=IGNORECASE)
-    res_df['storage_type'] = res_df.loc[:, 'resource_clean'].where(is_storage)
-    res_df['generation_type'] = res_df.loc[:, 'resource_clean'].where(~is_storage)
-    gen = res_df.loc[~is_storage, :]
-    storage = res_df.loc[is_storage, :]
-
-    group = gen.groupby('project_id')[['generation_type', 'capacity_mw']]
-    # first generation source
-    rename_dict = {'generation_type': 'generation_type_1',
-                   'capacity_mw': 'generation_capacity_mw_1'}
-    gen_1 = group.nth(0).rename(columns=rename_dict)
-    # second generation source (very few rows)
-    rename_dict = {'generation_type': 'generation_type_2',
-                   'capacity_mw': 'generation_capacity_mw_2'}
-=======
     is_storage = res_df.loc[:, "resource_clean"].str.contains(
         "storage", flags=IGNORECASE
     )
@@ -411,22 +273,11 @@
         "generation_type": "generation_type_2",
         "capacity_mw": "generation_capacity_mw_2",
     }
->>>>>>> 5e295922
     gen_2 = group.nth(1).rename(columns=rename_dict)
     # shouldn't be any with 3 generation types
     assert group.nth(2).shape[0] == 0
 
     # storage
-<<<<<<< HEAD
-    assert storage.duplicated('project_id').sum() == 0  # no multi-storage projects
-    storage = storage.set_index('project_id')[['storage_type', 'capacity_mw']].rename(
-        columns={'capacity_mw': 'storage_capacity_mw'})
-
-    # combine
-    output = gen_1.join([gen_2, storage], how='outer', sort=True)
-    # all projects accounted for and 1:1
-    assert len(output) == res_df.loc[:, 'project_id'].nunique()
-=======
     assert storage.duplicated("project_id").sum() == 0  # no multi-storage projects
     storage = storage.set_index("project_id")[["storage_type", "capacity_mw"]].rename(
         columns={"capacity_mw": "storage_capacity_mw"}
@@ -437,7 +288,6 @@
     assert (
         len(output) == res_df.loc[:, "project_id"].nunique()
     )  # all projects accounted for and 1:1
->>>>>>> 5e295922
     return output
 
 
@@ -449,17 +299,11 @@
     resource_df = _get_iso_resource_df(engine)
     resource_df = _convert_resource_df_long_to_wide(resource_df)
 
-<<<<<<< HEAD
-    n_total_projects = project_df.loc[:, 'project_id'].nunique()
-    combined = resource_df.join([project_df.set_index(
-        'project_id'), location_df.set_index('project_id')], how='outer')
-=======
     n_total_projects = project_df.loc[:, "project_id"].nunique()
     combined = resource_df.join(
         [project_df.set_index("project_id"), location_df.set_index("project_id")],
         how="outer",
     )
->>>>>>> 5e295922
     assert len(combined) == n_total_projects
     return combined.reset_index()
 
@@ -495,23 +339,14 @@
         np.nan: np.nan,
     }
     # note that this classifies pure storage facilities as np.nan
-<<<<<<< HEAD
-    assert set(out['generation_type_1'].unique()) == set(resource_map.keys())
-    out['resource_class'] = out['generation_type_1'].map(resource_map)
-=======
     assert set(out["generation_type_1"].unique()) == set(resource_map.keys())
     out["resource_class"] = out["generation_type_1"].map(resource_map)
->>>>>>> 5e295922
 
     return out
 
 
-<<<<<<< HEAD
-def make_project_data_mart_table(engine: Optional[sa.engine.Engine] = None) -> pd.DataFrame:
-=======
 def create_data_mart(engine: Optional[sa.engine.Engine] = None) -> pd.DataFrame:
     """Create projects datamart dataframe."""
->>>>>>> 5e295922
     if engine is None:
         engine = get_sql_engine()
     iso = _get_and_join_iso_tables(engine)
@@ -524,21 +359,6 @@
     # model local opposition
     filtered_state_opp = _filter_state_opposition(state_opp)
     states_to_counties = _represent_state_opposition_as_counties(
-<<<<<<< HEAD
-        filtered_state_opp, county_fips_df=all_counties, state_fips_df=all_states)
-    combined_opp = pd.concat([local_opp, states_to_counties], axis=0)
-    combined_opp = _agg_local_ordinances_to_counties(combined_opp)
-
-    # use canonical state and county names
-    iso = iso.merge(all_states[['state_abbrev', 'state_id_fips']],
-                    on='state_id_fips', how='left', validate='m:1')
-    iso = iso.merge(all_counties[['county_name', 'county_id_fips']],
-                    on='county_id_fips', how='left', validate='m:1')
-
-    combined = iso.merge(ncsl, on='state_id_fips', how='left', validate='m:1')
-    combined = combined.merge(combined_opp, on='county_id_fips',
-                              how='left', validate='m:1')
-=======
         filtered_state_opp, county_fips_df=all_counties, state_fips_df=all_states
     )
     combined_opp = pd.concat([local_opp, states_to_counties], axis=0)
@@ -562,7 +382,6 @@
     combined = combined.merge(
         combined_opp, on="county_id_fips", how="left", validate="m:1"
     )
->>>>>>> 5e295922
 
     combined = _add_derived_columns(combined)
 

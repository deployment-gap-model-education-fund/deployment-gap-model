<<<<<<< HEAD
"""Extract canonical state and county FIPS tables from the addfips library."""

import shutil
import tempfile
=======
"""Extract canonical state and county FIPS tables."""
>>>>>>> 1cc3c836
from functools import lru_cache
from importlib.resources import files
from pathlib import Path
from typing import Dict

import addfips
import geopandas as gpd
import pandas as pd

import dbcp

# originally from https://www2.census.gov/geo/tiger/TIGER2021/
CENSUS_URI = "gs://dgm-archive/census/tl_2021_us_county.zip"
TRIBAL_LANDS_URI = "gs://dgm-archive/census/tl_2021_us_aiannh.zip"


def extract_zipped_shapefile(path: Path) -> gpd.GeoDataFrame:
    """
    Create a temporary file from a zipped shapefile and return a GeoDataFrame.

    vsizip doesn't like the '#' in the path so my workaround is to copy the file to a temporary file.

    Args:
        path: path to zipped shapefile
    Returns:
        GeoDataFrame
    """
    with tempfile.NamedTemporaryFile(delete=True, suffix=".zip") as temp_file:
        shutil.copyfile(path, temp_file.name)
        return gpd.read_file(temp_file.name)


@lru_cache(maxsize=1)  # county boundaries are also used in some transform modules
def _extract_census_counties(census_uri: str) -> pd.DataFrame:
    """Extract canonical county FIPS tables from census data.

    Args:
        census_uri: path to zipped shapefiles.
    """
    path = dbcp.extract.helpers.cache_gcs_archive_file_locally(census_uri)
    return extract_zipped_shapefile(path)


def extract_census_tribal_land(archive_uri: str) -> pd.DataFrame:
    """Extract Tribal land in the census.

    Args:
        archive_uri: path of file to extract from the dgm-archive GCS bucket.

    Returns:
        output dataframes of county-level info.
    """
    path = dbcp.extract.helpers.cache_gcs_archive_file_locally(archive_uri)
    return extract_zipped_shapefile(path)


def _extract_state_fips() -> pd.DataFrame:
    """Extract canonical state FIPS tables from the addfips library.

    Returns:
        Dict[str, pd.DataFrame]: output dictionary of dataframes
    """
    data_dir_path = files(addfips)
    state_csv_path = data_dir_path / addfips.addfips.STATES
    states = pd.read_csv(state_csv_path, dtype=str)
    return states


def extract_fips(census_uri: str) -> Dict[str, pd.DataFrame]:
    """Extract canonical FIPS tables from census data and the addfips library.

    Returns:
        Dict[str, pd.DataFrame]: output dictionary of dataframes
    """
    fips_data = {}
    fips_data["counties"] = _extract_census_counties(census_uri=census_uri)
    fips_data["states"] = _extract_state_fips()
    return fips_data<|MERGE_RESOLUTION|>--- conflicted
+++ resolved
@@ -1,11 +1,7 @@
-<<<<<<< HEAD
 """Extract canonical state and county FIPS tables from the addfips library."""
 
 import shutil
 import tempfile
-=======
-"""Extract canonical state and county FIPS tables."""
->>>>>>> 1cc3c836
 from functools import lru_cache
 from importlib.resources import files
 from pathlib import Path

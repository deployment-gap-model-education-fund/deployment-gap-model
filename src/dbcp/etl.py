"""DBC ETL logic."""
import logging
from pathlib import Path
from typing import Dict

import pandas as pd
import pandas_gbq
import pydata_google_auth
import sqlalchemy as sa

import dbcp
from dbcp.constants import FIPS_CODE_VINTAGE, WORKING_PARTITIONS
from dbcp.extract.ncsl_state_permitting import NCSLScraper
from dbcp.transform.helpers import GEOCODER_CACHE
from dbcp.schemas import TABLE_SCHEMAS
from dbcp.workspace.datastore import DBCPDatastore
from pudl.helpers import add_fips_ids as _add_fips_ids
from pudl.output.pudltabl import PudlTabl

logger = logging.getLogger(__name__)


def etl_eipinfrastructure() -> Dict[str, pd.DataFrame]:
    """EIP Infrastructure ETL."""
    # Extract
    ds = DBCPDatastore(sandbox=True, local_cache_path="/app/data/data_cache")
    eip_raw_dfs = dbcp.extract.eipinfrastructure.Extractor(ds).extract(
        update_date=WORKING_PARTITIONS["eipinfrastructure"]["update_date"])

    # Transform
    eip_transformed_dfs = dbcp.transform.eipinfrastructure.transform(
        eip_raw_dfs)

    return eip_transformed_dfs


def etl_lbnlisoqueues() -> Dict[str, pd.DataFrame]:
    """LBNL ISO Queues ETL."""
    # Extract
    ds = DBCPDatastore(sandbox=True, local_cache_path="/app/data/data_cache")
    lbnl_raw_dfs = dbcp.extract.lbnlisoqueues.Extractor(ds).extract(
        update_date=WORKING_PARTITIONS["lbnlisoqueues"]["update_date"])

    # Transform
    lbnl_transformed_dfs = dbcp.transform.lbnlisoqueues.transform(lbnl_raw_dfs)

    return lbnl_transformed_dfs


def etl_columbia_local_opp() -> Dict[str, pd.DataFrame]:
    """Columbia Local Opposition ETL."""
    # Extract
    source_path = Path('/app/data/raw/RELDI report updated 9.10.21 (1).docx')
    extractor = dbcp.extract.local_opposition.ColumbiaDocxParser()
    extractor.load_docx(source_path)
    raw_dfs = extractor.extract()

    # Transform
    transformed_dfs = dbcp.transform.local_opposition.transform(raw_dfs)

    return transformed_dfs


def etl_pudl_tables() -> Dict[str, pd.DataFrame]:
    """Pull tables from pudl sqlite database."""
    pudl_data_path = dbcp.helpers.download_pudl_data()

    pudl_tables = {}

    pudl_engine = sa.create_engine(
        f"sqlite:////{pudl_data_path}/pudl_data/sqlite/pudl.sqlite")
    pudl_out = PudlTabl(
        pudl_engine,
        start_date='2020-01-01',
        end_date='2020-12-31',
        freq='AS',
        fill_fuel_cost=False,
        roll_fuel_cost=True,
        fill_net_gen=True,
    )

    mcoe = pudl_out.mcoe(all_gens=True)
    # add FIPS
    filled_location = mcoe.loc[:, ['state', 'county']].fillna('')
    fips = _add_fips_ids(filled_location, vintage=FIPS_CODE_VINTAGE)
    mcoe = pd.concat([mcoe, fips[['state_id_fips', 'county_id_fips']]],
                     axis=1, copy=False)
    mcoe = TABLE_SCHEMAS["mcoe"].validate(mcoe)
    pudl_tables["mcoe"] = mcoe

    return pudl_tables


def etl_ncsl_state_permitting() -> Dict[str, pd.DataFrame]:
    """NCSL State Permitting for Wind ETL."""
    source_path = Path('/app/data/raw/ncsl_state_permitting_wind.csv')
    if not source_path.exists():
        NCSLScraper().scrape_and_save_to_disk(source_path)
    raw_df = dbcp.extract.ncsl_state_permitting.extract(source_path)

    out = dbcp.transform.ncsl_state_permitting.transform(raw_df)

    return out


<<<<<<< HEAD
=======
def etl_fips_tables() -> Dict[str, pd.DataFrame]:
    """Master state and county FIPS table ETL."""
    fips = dbcp.extract.fips_tables.extract(vintage=FIPS_CODE_VINTAGE)
    out = dbcp.transform.fips_tables.transform(fips)

    return out


>>>>>>> 84354f79
def etl(args):
    """Run dbc ETL."""
    # Setup postgres
    engine = dbcp.helpers.get_sql_engine()
    with engine.connect() as con:
        engine.execute("CREATE SCHEMA IF NOT EXISTS dbcp")

    # Reduce size of geocoder cache if necessary
    GEOCODER_CACHE.reduce_size()

    etl_funcs = {
        "eipinfrastructure": etl_eipinfrastructure,
        "lbnlisoqueues": etl_lbnlisoqueues,
        "pudl": etl_pudl_tables,
        "ncsl_state_permitting": etl_ncsl_state_permitting,
        "columbia_local_opp": etl_columbia_local_opp,
<<<<<<< HEAD
=======
        "fips_tables": etl_fips_tables
>>>>>>> 84354f79
    }

    # Extract and transform the data sets
    transformed_dfs = {}
    for dataset, etl_func in etl_funcs.items():
        logger.info(f"Processing: {dataset}")
        transformed_dfs.update(etl_func())

    # Load table into postgres
    with engine.connect() as con:
        for table_name, df in transformed_dfs.items():
            logger.info(f"Load {table_name} to postgres.")
            df.to_sql(name=table_name, con=con, if_exists="replace",
                      index=False, schema="dbcp")

    # TODO: Writing to CSVs is a temporary solution for getting data into Tableau
    # This should be removed once we have cloudsql setup.
    if args.csv:
        logger.info('Writing tables to CSVs.')
        output_path = Path("/app/data/output/")
        for table_name, df in transformed_dfs.items():
            df.to_csv(output_path / f"{table_name}.csv", index=False)

    if args.upload_to_bigquery:
        logger.info('Loading tables to BigQuery.')

        # read tables from dbcp schema in a dictionary of dfs
        loaded_tables = {}
        with engine.connect() as con:
            query = "SELECT table_name FROM information_schema.tables WHERE table_schema = 'dbcp';"
            table_names = list(pd.read_sql(query, con)["table_name"])

            for table_name in table_names:
                table = pd.read_sql_table(table_name, con, schema="dbcp")
                # Validate the schemas again
                if TABLE_SCHEMAS.get(table_name):
                    loaded_tables[table_name] = TABLE_SCHEMAS[table_name].validate(
                        table)
                else:
                    loaded_tables[table_name] = table

        # load to big query
        SCOPES = [
            'https://www.googleapis.com/auth/cloud-platform',
        ]

        credentials = pydata_google_auth.get_user_credentials(
            SCOPES)

        for table_name, df in loaded_tables.items():
            logger.info(f"Loading: {table_name}")
            pandas_gbq.to_gbq(
                df, f"dbcp_data.{table_name}", project_id="dbcp-dev", if_exists="replace", credentials=credentials)
            logger.info(f"Finished: {table_name}")

    logger.info("Sucessfully finished ETL.")<|MERGE_RESOLUTION|>--- conflicted
+++ resolved
@@ -103,8 +103,6 @@
     return out
 
 
-<<<<<<< HEAD
-=======
 def etl_fips_tables() -> Dict[str, pd.DataFrame]:
     """Master state and county FIPS table ETL."""
     fips = dbcp.extract.fips_tables.extract(vintage=FIPS_CODE_VINTAGE)
@@ -113,7 +111,6 @@
     return out
 
 
->>>>>>> 84354f79
 def etl(args):
     """Run dbc ETL."""
     # Setup postgres
@@ -130,10 +127,7 @@
         "pudl": etl_pudl_tables,
         "ncsl_state_permitting": etl_ncsl_state_permitting,
         "columbia_local_opp": etl_columbia_local_opp,
-<<<<<<< HEAD
-=======
         "fips_tables": etl_fips_tables
->>>>>>> 84354f79
     }
 
     # Extract and transform the data sets

"""The ETL module create the data warehouse tables."""
import logging
from pathlib import Path
from typing import Dict

import pandas as pd
import sqlalchemy as sa

import dbcp
from dbcp.constants import FIPS_CODE_VINTAGE
from dbcp.extract.ncsl_state_permitting import NCSLScraper
from dbcp.metadata.data_warehouse import metadata
from dbcp.transform.fips_tables import SPATIAL_CACHE
from dbcp.transform.helpers import GEOCODER_CACHE, bedford_addfips_fix
from dbcp.validation.tests import validate_warehouse
from pudl.helpers import add_fips_ids as _add_fips_ids
from pudl.output.pudltabl import PudlTabl

logger = logging.getLogger(__name__)


def etl_eip_infrastructure() -> Dict[str, pd.DataFrame]:
    """EIP Infrastructure ETL."""
    # Extract
    source_path = Path("/app/data/raw/2023.05.24 OGW database.xlsx")
    eip_raw_dfs = dbcp.extract.eip_infrastructure.extract(source_path)

    # Transform
    eip_transformed_dfs = dbcp.transform.eip_infrastructure.transform(eip_raw_dfs)

    return eip_transformed_dfs


def etl_lbnl_iso_queue() -> Dict[str, pd.DataFrame]:
    """LBNL ISO Queues ETL."""
    source_path = Path("/app/data/raw/queues_2022_clean_data.xlsx")
    lbnl_raw_dfs = dbcp.extract.lbnl_iso_queue.extract(source_path)
    lbnl_transformed_dfs = dbcp.transform.lbnl_iso_queue.transform(lbnl_raw_dfs)

    return lbnl_transformed_dfs


def etl_columbia_local_opp() -> Dict[str, pd.DataFrame]:
    """Columbia Local Opposition ETL."""
    # Extract
    source_path = Path(
        "/app/data/raw/2023.05.30 Opposition to Renewable Energy Facilities - FINAL.docx"
    )
    extractor = dbcp.extract.local_opposition.ColumbiaDocxParser()
    extractor.load_docx(source_path)
    docx_dfs = extractor.extract()

    # Transform
    transformed_dfs = dbcp.transform.local_opposition.transform(docx_dfs)

    return transformed_dfs


def etl_pudl_tables() -> Dict[str, pd.DataFrame]:
    """Pull tables from pudl sqlite database."""
    pudl_data_path = dbcp.helpers.download_pudl_data()

    pudl_tables = {}

    pudl_engine = sa.create_engine(f"sqlite:////{pudl_data_path}")
    pudl_out = PudlTabl(
        pudl_engine,
        start_date="2021-01-01",
        end_date="2021-12-31",
        freq="AS",
        fill_fuel_cost=False,
        roll_fuel_cost=True,
        fill_net_gen=True,
    )

    mcoe = pudl_out.mcoe(all_gens=True, gens_cols="all")
    # add FIPS
    # workaround for addfips Bedford, VA problem
    bedford_addfips_fix(mcoe)
    filled_location = mcoe.loc[:, ["state", "county"]].fillna(
        ""
    )  # copy; don't want to fill actual table
    fips = _add_fips_ids(filled_location, vintage=FIPS_CODE_VINTAGE)
    mcoe = pd.concat(
        [mcoe, fips[["state_id_fips", "county_id_fips"]]], axis=1, copy=False
    )
    mcoe = mcoe.convert_dtypes()
    pudl_tables["mcoe"] = mcoe

    return pudl_tables


def etl_ncsl_state_permitting() -> Dict[str, pd.DataFrame]:
    """NCSL State Permitting for Wind ETL."""
    source_path = Path("/app/data/raw/ncsl_state_permitting_wind.csv")
    if not source_path.exists():
        NCSLScraper().scrape_and_save_to_disk(source_path)
    raw_df = dbcp.extract.ncsl_state_permitting.extract(source_path)

    out = dbcp.transform.ncsl_state_permitting.transform(raw_df)

    return out


def etl_fips_tables() -> Dict[str, pd.DataFrame]:
    """Master state and county FIPS table ETL."""
    census_uri = "gs://dgm-archive/census/tl_2021_us_county.zip"
    fips = dbcp.extract.fips_tables.extract_fips(census_uri)

    tribal_lands_uri = "gs://dgm-archive/census/tl_2021_us_aiannh.zip"
    fips["tribal_land"] = dbcp.extract.fips_tables.extract_census_tribal_land(
        tribal_lands_uri
    )

    out = dbcp.transform.fips_tables.transform(fips)

    return out


def etl_justice40() -> dict[str, pd.DataFrame]:
    """ETL white house environmental justice dataset."""
    source_path = Path("/app/data/raw/1.0-communities.csv")
    raw = dbcp.extract.justice40.extract(source_path)
    out = dbcp.transform.justice40.transform(raw)
    return out


def etl_nrel_ordinances() -> dict[str, pd.DataFrame]:
    """ETL NREL state and local ordinances for wind and solar."""
    wind_source_path = Path("/app/data/raw/NREL_Wind_Ordinances.xlsx")
    solar_source_path = Path("/app/data/raw/NREL_Solar_Ordinances.xlsx")
    wind_raw_dfs = dbcp.extract.nrel_wind_solar_ordinances.extract(
        wind_source_path, wind_or_solar="wind"
    )
    solar_raw_dfs = dbcp.extract.nrel_wind_solar_ordinances.extract(
        solar_source_path, wind_or_solar="solar"
    )
    nrel_raw_dfs = wind_raw_dfs | solar_raw_dfs

    nrel_transformed_dfs = dbcp.transform.nrel_wind_solar_ordinances.transform(
        nrel_raw_dfs
    )

    return nrel_transformed_dfs


def etl_offshore_wind() -> dict[str, pd.DataFrame]:
    """ETL manually curated offshore wind data."""
    locations_path = Path("/app/data/raw/offshore_wind_locations.csv")
    projects_path = Path("/app/data/raw/offshore_wind_projects.csv")
    raw_offshore_dfs = dbcp.extract.offshore_wind.extract(
        locations_path=locations_path, projects_path=projects_path
    )
    offshore_transformed_dfs = dbcp.transform.offshore_wind.transform(raw_offshore_dfs)

    return offshore_transformed_dfs


def etl_protected_area_by_county() -> dict[str, pd.DataFrame]:
    """ETL the PAD-US intersection with TIGER county geometries."""
    source_path = Path("/app/data/raw/padus_intersect_counties.parquet")
    raw_df = dbcp.extract.protected_area_by_county.extract(source_path)
    transformed = dbcp.transform.protected_area_by_county.transform(raw_df)
    return transformed


def etl_energy_communities_by_county() -> dict[str, pd.DataFrame]:
    """ETL RMI's energy communities analysis."""
    source_path = Path("/app/data/raw/rmi_energy_communities_counties.parquet")
    raw_df = dbcp.extract.rmi_energy_communities.extract(source_path)
    transformed = dbcp.transform.rmi_energy_communities.transform(raw_df)
    return transformed


<<<<<<< HEAD
def etl_ballot_ready() -> dict[str, pd.DataFrame]:
    """ETL Ballot Ready election data."""
    source_uri = "gs://dgm-archive/ballot_ready/BallotReady_upcoming_races_with_counties_08_14_2023.csv"
    raw_df = dbcp.extract.ballot_ready.extract(source_uri)
    transformed = dbcp.transform.ballot_ready.transform(raw_df)
=======
def etl_epa_avert() -> dict[str, pd.DataFrame]:
    """ETL EPA AVERT avoided emissions data."""
    # https://github.com/USEPA/AVERT/blob/v4.1.0/utilities/data/county-fips.txt
    path_county_region_xwalk = Path("/app/data/raw/avert_county-fips.txt")
    # https://www.epa.gov/avert/avoided-emission-rates-generated-avert
    path_emission_rates = Path("/app/data/raw/avert_emission_rates_04-25-23.xlsx")
    raw_dfs = dbcp.extract.epa_avert.extract(
        county_crosswalk_path=path_county_region_xwalk,
        emission_rates_path=path_emission_rates,
    )
    transformed = dbcp.transform.epa_avert.transform(raw_dfs)
>>>>>>> 413e3682
    return transformed


def etl(args):
    """Run dbc ETL."""
    # Setup postgres
    engine = dbcp.helpers.get_sql_engine()
    with engine.connect() as con:
        engine.execute("CREATE SCHEMA IF NOT EXISTS data_warehouse")

    # Reduce size of caches if necessary
    GEOCODER_CACHE.reduce_size()
    SPATIAL_CACHE.reduce_size()

    etl_funcs = {
        "epa_avert": etl_epa_avert,
        "eip_infrastructure": etl_eip_infrastructure,
        "columbia_local_opp": etl_columbia_local_opp,
        "energy_communities_by_county": etl_energy_communities_by_county,
        "fips_tables": etl_fips_tables,
        "protected_area_by_county": etl_protected_area_by_county,
        "offshore_wind": etl_offshore_wind,
        "justice40_tracts": etl_justice40,
        "nrel_wind_solar_ordinances": etl_nrel_ordinances,
        "lbnl_iso_queue": etl_lbnl_iso_queue,
        "pudl": etl_pudl_tables,
        "ncsl_state_permitting": etl_ncsl_state_permitting,
        "ballot_ready": etl_ballot_ready,
    }

    # Extract and transform the data sets
    transformed_dfs = {}
    for dataset, etl_func in etl_funcs.items():
        logger.info(f"Processing: {dataset}")
        transformed_dfs.update(etl_func())

    # Delete any existing tables, and create them anew:
    metadata.drop_all(engine)
    metadata.create_all(engine)

    # Load table into postgres
    with engine.connect() as con:
        for table in metadata.sorted_tables:
            logger.info(f"Load {table.name} to postgres.")
            transformed_dfs[table.name].to_sql(
                name=table.name,
                con=con,
                if_exists="append",
                index=False,
                schema="data_warehouse",
                chunksize=1000,
            )

    validate_warehouse(engine=engine)

    if args.upload_to_bigquery:
        if args.bigquery_env == "dev":
            dbcp.helpers.upload_schema_to_bigquery("data_warehouse")
        elif args.bigquery_env == "prod":
            dbcp.helpers.upload_schema_to_bigquery("data_warehouse", dev=False)
        else:
            raise ValueError(
                f"{args.bigquery_env} is an invalid BigQuery environment value. Must be: dev or prod."
            )

    logger.info("Sucessfully finished ETL.")<|MERGE_RESOLUTION|>--- conflicted
+++ resolved
@@ -172,13 +172,14 @@
     return transformed
 
 
-<<<<<<< HEAD
 def etl_ballot_ready() -> dict[str, pd.DataFrame]:
     """ETL Ballot Ready election data."""
     source_uri = "gs://dgm-archive/ballot_ready/BallotReady_upcoming_races_with_counties_08_14_2023.csv"
     raw_df = dbcp.extract.ballot_ready.extract(source_uri)
     transformed = dbcp.transform.ballot_ready.transform(raw_df)
-=======
+    return transformed
+
+
 def etl_epa_avert() -> dict[str, pd.DataFrame]:
     """ETL EPA AVERT avoided emissions data."""
     # https://github.com/USEPA/AVERT/blob/v4.1.0/utilities/data/county-fips.txt
@@ -190,7 +191,6 @@
         emission_rates_path=path_emission_rates,
     )
     transformed = dbcp.transform.epa_avert.transform(raw_dfs)
->>>>>>> 413e3682
     return transformed
 
 

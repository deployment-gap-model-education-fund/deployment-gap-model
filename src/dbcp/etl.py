"""The ETL module create the data warehouse tables."""

import logging
from typing import Callable, Dict

import pandas as pd
import pyarrow as pa
import pyarrow.parquet as pq
import sqlalchemy as sa

import dbcp
from dbcp.archivers.utils import ExtractionSettings
from dbcp.constants import DATA_DIR, OUTPUT_DIR
from dbcp.extract.ballot_ready import BR_URI
from dbcp.extract.fips_tables import CENSUS_URI, TRIBAL_LANDS_URI
from dbcp.extract.ncsl_state_permitting import NCSLScraper
from dbcp.helpers import write_to_postgres
from dbcp.transform.fips_tables import SPATIAL_CACHE
from dbcp.transform.helpers import GEOCODER_CACHES
from dbcp.validation.tests import validate_data_mart, validate_warehouse

logger = logging.getLogger(__name__)


def etl_eip_infrastructure() -> Dict[str, pd.DataFrame]:
    """EIP Infrastructure ETL."""
    # Extract
    eip_raw_dfs = dbcp.extract.eip_infrastructure.extract()

    # Transform
    eip_transformed_dfs = dbcp.transform.eip_infrastructure.transform(eip_raw_dfs)

    return eip_transformed_dfs


def etl_lbnl_iso_queue() -> Dict[str, pd.DataFrame]:
    """LBNL ISO Queues ETL."""
    lbnl_uri = "gs://dgm-archive/lbnl_iso_queue/queues_2024_clean_data.xlsx"
    lbnl_raw_dfs = dbcp.extract.lbnl_iso_queue.extract(lbnl_uri)
    lbnl_transformed_dfs = dbcp.transform.lbnl_iso_queue.transform(lbnl_raw_dfs)

    return lbnl_transformed_dfs


def etl_fyi_queue() -> Dict[str, pd.DataFrame]:
    """Interconnection.fyi ISO Queues ETL."""
    fyi_uri = "gs://dgm-archive/interconnection.fyi/interconnection_fyi_dataset_2025-12-01.csv"
    fyi_raw_dfs = dbcp.extract.fyi_queue.extract(fyi_uri)
    fyi_transformed_dfs = dbcp.transform.fyi_queue.transform(fyi_raw_dfs)
    return fyi_transformed_dfs


def etl_columbia_local_opp() -> Dict[str, pd.DataFrame]:
    """Columbia Local Opposition ETL."""
    # Extract
    source_path = (
        DATA_DIR
        / "raw/2023.05.30 Opposition to Renewable Energy Facilities - FINAL.docx"
    )

    extractor = dbcp.extract.local_opposition.ColumbiaDocxParser()
    extractor.load_docx(source_path)
    docx_dfs = extractor.extract()

    # Transform
    transformed_dfs = dbcp.transform.local_opposition.transform(docx_dfs)

    return transformed_dfs


def etl_pudl_tables() -> Dict[str, pd.DataFrame]:
    """Pull tables from pudl sqlite database."""
    raw_pudl_tables = dbcp.extract.pudl_data.extract()
    return dbcp.transform.pudl_data.transform(raw_pudl_tables)


def etl_ncsl_state_permitting() -> Dict[str, pd.DataFrame]:
    """NCSL State Permitting for Wind ETL."""
    source_path = DATA_DIR / "raw/ncsl_state_permitting_wind.csv"
    if not source_path.exists():
        NCSLScraper().scrape_and_save_to_disk(source_path)
    raw_df = dbcp.extract.ncsl_state_permitting.extract(source_path)

    out = dbcp.transform.ncsl_state_permitting.transform(raw_df)

    return out


def etl_fips_tables() -> Dict[str, pd.DataFrame]:
    """Master state and county FIPS table ETL."""
    fips = dbcp.extract.fips_tables.extract_fips(CENSUS_URI)

    fips["tribal_land"] = dbcp.extract.fips_tables.extract_census_tribal_land(
        TRIBAL_LANDS_URI
    )

    out = dbcp.transform.fips_tables.transform(fips)

    return out


def etl_justice40() -> dict[str, pd.DataFrame]:
    """ETL white house environmental justice dataset."""
    source_path = DATA_DIR / "raw/1.0-communities.csv"
    raw = dbcp.extract.justice40.extract(source_path)
    out = dbcp.transform.justice40.transform(raw)
    return out


def etl_nrel_ordinances() -> dict[str, pd.DataFrame]:
    """ETL NREL state and local ordinances for wind and solar."""
    wind_source_path = DATA_DIR / "raw/NREL_Wind_Ordinances.xlsx"
    solar_source_path = DATA_DIR / "raw/NREL_Solar_Ordinances.xlsx"
    wind_raw_dfs = dbcp.extract.nrel_wind_solar_ordinances.extract(
        wind_source_path, wind_or_solar="wind"
    )
    solar_raw_dfs = dbcp.extract.nrel_wind_solar_ordinances.extract(
        solar_source_path, wind_or_solar="solar"
    )
    nrel_raw_dfs = wind_raw_dfs | solar_raw_dfs

    nrel_transformed_dfs = dbcp.transform.nrel_wind_solar_ordinances.transform(
        nrel_raw_dfs
    )

    return nrel_transformed_dfs


def etl_offshore_wind() -> dict[str, pd.DataFrame]:
    """ETL manually curated offshore wind data."""
    # get the latest version of the offshore wind data from the candidate yaml file
    projects_uri = "airtable/Offshore Wind Locations DBCP Version/Projects.json"
    locations_uri = "airtable/Offshore Wind Locations DBCP Version/Locations.json"

    es = ExtractionSettings.from_yaml("/app/dbcp/settings.yaml")
    es.update_archive_generation_numbers()

    projects_uri = es.get_full_archive_uri(projects_uri)
    locations_uri = es.get_full_archive_uri(locations_uri)

    raw_offshore_dfs = dbcp.extract.offshore_wind.extract(
        locations_uri=locations_uri, projects_uri=projects_uri
    )
    offshore_transformed_dfs = dbcp.transform.offshore_wind.transform(raw_offshore_dfs)

    return offshore_transformed_dfs


def etl_protected_area_by_county() -> dict[str, pd.DataFrame]:
    """ETL the PAD-US intersection with TIGER county geometries."""
    source_path = DATA_DIR / "raw/padus_intersect_counties.parquet"
    raw_df = dbcp.extract.protected_area_by_county.extract(source_path)
    transformed = dbcp.transform.protected_area_by_county.transform(raw_df)
    return transformed


def etl_energy_communities_by_county() -> dict[str, pd.DataFrame]:
    """ETL RMI's energy communities analysis."""
    source_path = DATA_DIR / "raw/rmi_energy_communities_counties.parquet"
    raw_df = dbcp.extract.rmi_energy_communities.extract(source_path)
    transformed = dbcp.transform.rmi_energy_communities.transform(raw_df)
    return transformed


def etl_ballot_ready() -> dict[str, pd.DataFrame]:
    """ETL Ballot Ready election data."""
    source_uri = BR_URI
    raw_df = dbcp.extract.ballot_ready.extract(source_uri)
    transformed = dbcp.transform.ballot_ready.transform(raw_df)
    return transformed


def etl_epa_avert() -> dict[str, pd.DataFrame]:
    """ETL EPA AVERT avoided emissions data."""
    # https://github.com/USEPA/AVERT/blob/v4.1.0/utilities/data/county-fips.txt
    path_county_region_xwalk = DATA_DIR / "raw/avert_county-fips.txt"
    # https://www.epa.gov/avert/avoided-emission-rates-generated-avert
    path_emission_rates = DATA_DIR / "raw/avert_emission_rates_04-25-23.xlsx"
    raw_dfs = dbcp.extract.epa_avert.extract(
        county_crosswalk_path=path_county_region_xwalk,
        emission_rates_path=path_emission_rates,
    )
    transformed = dbcp.transform.epa_avert.transform(raw_dfs)
    return transformed


def etl_gridstatus_isoqueues():
    """ETL gridstatus ISO queues."""
    raw_dfs = dbcp.extract.gridstatus_isoqueues.extract()
    transformed = dbcp.transform.gridstatus.transform(raw_dfs)
    return transformed


def etl_manual_ordinances() -> dict[str, pd.DataFrame]:
    """ETL manually maintained ordinances."""
    raw_dfs = dbcp.extract.manual_ordinances.extract()
    transformed = dbcp.transform.manual_ordinances.transform(raw_dfs)
    return transformed


def etl_acp_projects() -> dict[str, pd.DataFrame]:
    """ETL ACP projects."""
    raw_dfs = dbcp.extract.acp_projects.extract()
    transformed = dbcp.transform.acp_projects.transform(raw_dfs)
    return transformed


def write_to_postgres_and_parquet(
    dfs: dict[str, pd.DataFrame], engine: sa.engine.Engine, schema_name: str
):
    """Write data mart tables from a schema to postgres and parquet."""
    # Ensure schema exists in a committed transaction
    with engine.begin() as con:
        con.execute(sa.text(f"CREATE SCHEMA IF NOT EXISTS {schema_name}"))

    # Delete any existing tables, and create them anew
    metadata = dbcp.helpers.get_schema_sql_alchemy_metadata(schema_name)
    table_names = dfs.keys()
    tables = [metadata.tables[schema_name + "." + name] for name in table_names]
    # There are foreign key dependencies between the data warehouse and
    # private data warehouse (and data_mart and private_data_mart),
    # so they share the same metadata respectively. Thus, only drop
    # a subset of tables when creating the private data warehouse.
    if (schema_name == "data_warehouse") or (schema_name == "data_mart"):
        metadata.drop_all(engine)
    else:
        metadata.drop_all(engine, tables=tables)
    metadata.create_all(engine, tables=tables)

    parquet_dir = OUTPUT_DIR / f"{schema_name}"
    parquet_dir.mkdir(exist_ok=True)

    # Load table into postgres and parquet
    for table in metadata.sorted_tables:
        if table in tables:
            logger.info(f"Load {table.name} to postgres.")
<<<<<<< HEAD
            df = dbcp.helpers.trim_columns_length(dfs[table.name])
            df = enforce_dtypes(df, table.name, schema_name)
            df.to_sql(
                name=table.name,
                con=engine,
                if_exists="append",
                index=False,
                schema=schema_name,
                method=psql_insert_copy,
                chunksize=5000,  # adjust based on memory capacity
=======
            df = write_to_postgres(
                df=dfs[table.name],
                table_name=table.name,
                engine=engine,
                schema_name=schema_name,
                if_exists="append",
>>>>>>> 141ab641
            )
            schema = dbcp.helpers.get_pyarrow_schema_from_metadata(
                table.name, schema_name
            )
            pa_table = pa.Table.from_pandas(df, schema=schema)
            pq.write_table(pa_table, parquet_dir / f"{table.name}.parquet")


def run_etl(funcs: dict[str, Callable], schema_name: str):
    """Execute etl functions and save outputs to parquet and postgres."""
    engine = dbcp.helpers.get_sql_engine()

    transformed_dfs = {}
    for dataset, etl_func in funcs.items():
        logger.info(f"Processing: {dataset}")
        transformed_dfs.update(etl_func())

    write_to_postgres_and_parquet(
        dfs=transformed_dfs, engine=engine, schema_name=schema_name
    )

    logger.info(f"Sucessfully finished {schema_name} ETL.")


def create_data_warehouse():
    """Create data warehouse tables by ETL-ing each data source."""
    etl_funcs = {
        "offshore_wind": etl_offshore_wind,
        "gridstatus": etl_gridstatus_isoqueues,
        "manual_ordinances": etl_manual_ordinances,
        "epa_avert": etl_epa_avert,
        "eip_infrastructure": etl_eip_infrastructure,
        "columbia_local_opp": etl_columbia_local_opp,
        "energy_communities_by_county": etl_energy_communities_by_county,
        "fips_tables": etl_fips_tables,
        "protected_area_by_county": etl_protected_area_by_county,
        "justice40_tracts": etl_justice40,
        "nrel_wind_solar_ordinances": etl_nrel_ordinances,
        "lbnl_iso_queue": etl_lbnl_iso_queue,
        "pudl": etl_pudl_tables,
        "ncsl_state_permitting": etl_ncsl_state_permitting,
        "ballot_ready": etl_ballot_ready,
    }
    logger.info(f"SQLALCHEMY VERSION: {sa.__version__}")
    run_etl(etl_funcs, "data_warehouse")
    # Run private ETL functions
    etl_funcs = {
        "acp_projects": etl_acp_projects,
        "fyi_queue": etl_fyi_queue,
    }
    run_etl(etl_funcs, "private_data_warehouse")


def create_data_mart(engine, private_only: bool = False):  # noqa: C901
    """Create data mart tables by calling create_data_mart in each data mart module."""
    modules = dbcp.data_mart.get_data_mart_modules()
    data_mart_tables: dict[str, pd.DataFrame] = {}
    private_table_names: set[str] = set()
    for module, module_info in modules:
        module_private = set(getattr(module, "PRIVATE_DATA_MART_TABLES", set()))
        # If we're creating the private data mart only
        # and this module doesn't have any private tables
        # in it, skip it.
        if private_only and not module_private:
            continue
        try:
            data = module.create_data_mart(engine=engine)
        except AttributeError:
            raise AttributeError(
                f"{module_info.name} has no attribute 'create_data_mart'."
                "Make sure the data mart module implements create_data_mart function."
            )
        if isinstance(data, pd.DataFrame):
            name = module_info.name
            # If we're creating the private data mart only
            # and this specific table is not private, skip it.
            if private_only and name not in module_private:
                continue
            assert (
                name not in data_mart_tables.keys()
            ), f"Key {name} already exists in data mart"
            data_mart_tables[name] = data
            if name in module_private:
                private_table_names.add(name)
        elif isinstance(data, dict):
            # if only creating private tables, drop non private tables right away
            if private_only:
                data = {k: v for k, v in data.items() if k in module_private}
            # if no private tables are left from this module, skip
            if not data:
                continue
            assert (
                len([key for key in data.keys() if key in data_mart_tables.keys()]) == 0
            ), f"Dict key from {module_info.name} already exists"
            data_mart_tables.update(data)
            private_table_names.update(module_private.intersection(data.keys()))
        else:
            raise TypeError(
                f"Expecting pd.DataFrame or dict of dataframes. Got {type(data)}"
            )

    data_mart_dfs = {
        name: df
        for name, df in data_mart_tables.items()
        if name not in private_table_names
    }
    private_data_mart_dfs = {
        name: df for name, df in data_mart_tables.items() if name in private_table_names
    }
    if private_only:
        write_to_postgres_and_parquet(
            dfs=private_data_mart_dfs,
            engine=engine,
            schema_name="private_data_mart",
        )
    else:
        for schema_name in ["data_mart", "private_data_mart"]:
            if schema_name == "data_mart":
                write_to_postgres_and_parquet(
                    dfs=data_mart_dfs, engine=engine, schema_name=schema_name
                )
            else:
                write_to_postgres_and_parquet(
                    dfs=private_data_mart_dfs, engine=engine, schema_name=schema_name
                )


def etl(schema="all"):
    """Run dbc ETL."""
    # Reduce size of caches if necessary
    GEOCODER_CACHES.reduce_cache_sizes()
    SPATIAL_CACHE.reduce_size()
    engine = dbcp.helpers.get_sql_engine()

    # Run public ETL functions
    if (schema == "data_warehouse") or (schema == "all"):
        create_data_warehouse()
        validate_warehouse(engine=engine)
    if (schema == "data_mart") or (schema == "all"):
        create_data_mart(engine=engine)
        validate_data_mart(engine=engine)
    if schema == "private_data_mart":
        create_data_mart(engine=engine, private_only=True)

    logger.info("Sucessfully finished ETL.")


if __name__ == "__main__":
    # debugging entry point
    etl()
    print("yay")<|MERGE_RESOLUTION|>--- conflicted
+++ resolved
@@ -234,25 +234,12 @@
     for table in metadata.sorted_tables:
         if table in tables:
             logger.info(f"Load {table.name} to postgres.")
-<<<<<<< HEAD
-            df = dbcp.helpers.trim_columns_length(dfs[table.name])
-            df = enforce_dtypes(df, table.name, schema_name)
-            df.to_sql(
-                name=table.name,
-                con=engine,
-                if_exists="append",
-                index=False,
-                schema=schema_name,
-                method=psql_insert_copy,
-                chunksize=5000,  # adjust based on memory capacity
-=======
             df = write_to_postgres(
                 df=dfs[table.name],
                 table_name=table.name,
                 engine=engine,
                 schema_name=schema_name,
                 if_exists="append",
->>>>>>> 141ab641
             )
             schema = dbcp.helpers.get_pyarrow_schema_from_metadata(
                 table.name, schema_name

"""DBC ETL logic."""
import logging
from pathlib import Path
from typing import Dict

import pandas as pd
import pandas_gbq
import pydata_google_auth
import sqlalchemy as sa

import dbcp
from dbcp.constants import WORKING_PARTITIONS
from dbcp.schemas import TABLE_SCHEMAS
from dbcp.workspace.datastore import DBCPDatastore
from dbcp.extract.ncsl_state_permitting import NCSLScraper
from pudl.output.pudltabl import PudlTabl

logger = logging.getLogger(__name__)


def etl_eipinfrastructure() -> Dict[str, pd.DataFrame]:
    """EIP Infrastructure ETL."""
    # Extract
    ds = DBCPDatastore(sandbox=True, local_cache_path="/app/data/data_cache")
    eip_raw_dfs = dbcp.extract.eipinfrastructure.Extractor(ds).extract(
        update_date=WORKING_PARTITIONS["eipinfrastructure"]["update_date"])

    # Transform
    eip_transformed_dfs = dbcp.transform.eipinfrastructure.transform(
        eip_raw_dfs)

    return eip_transformed_dfs


def etl_lbnlisoqueues() -> Dict[str, pd.DataFrame]:
    """LBNL ISO Queues ETL."""
    # Extract
    ds = DBCPDatastore(sandbox=True, local_cache_path="/app/data/data_cache")
    lbnl_raw_dfs = dbcp.extract.lbnlisoqueues.Extractor(ds).extract(
        update_date=WORKING_PARTITIONS["lbnlisoqueues"]["update_date"])

    # Transform
    lbnl_transformed_dfs = dbcp.transform.lbnlisoqueues.transform(lbnl_raw_dfs)

    return lbnl_transformed_dfs


def etl_columbia_local_opp() -> Dict[str, pd.DataFrame]:
    """Columbia Local Opposition ETL."""
    # Extract
    source_path = Path('/app/data/raw/RELDI report updated 9.10.21 (1).docx')
    extractor = dbcp.extract.local_opposition.ColumbiaDocxParser()
    extractor.load_docx(source_path)
    raw_dfs = extractor.extract()

    # Transform
    transformed_dfs = dbcp.transform.local_opposition.transform(raw_dfs)

    return transformed_dfs


def etl_pudl_tables() -> Dict[str, pd.DataFrame]:
    """Pull tables from pudl sqlite database."""
    pudl_data_path = dbcp.helpers.download_pudl_data()

    pudl_tables = {}

    pudl_engine = sa.create_engine(
        f"sqlite:////{pudl_data_path}/pudl_data/sqlite/pudl.sqlite")
    pudl_out = PudlTabl(
        pudl_engine,
        start_date='2020-01-01',
        end_date='2020-12-31',
        freq='AS',
        fill_fuel_cost=True,
        roll_fuel_cost=True,
        fill_net_gen=True,
    )

    mcoe = pudl_out.mcoe(all_gens=True)
    mcoe = TABLE_SCHEMAS["mcoe"].validate(mcoe)
    pudl_tables["mcoe"] = mcoe

    return pudl_tables


def etl_ncsl_state_permitting() -> Dict[str, pd.DataFrame]:
    """NCSL State Permitting for Wind ETL."""
    source_path = Path('/app/data/raw/ncsl_state_permitting_wind.csv')
    if not source_path.exists():
        NCSLScraper().scrape_and_save_to_disk(source_path)
    raw_df = dbcp.extract.ncsl_state_permitting.extract(source_path)

    out = dbcp.transform.ncsl_state_permitting.transform(raw_df)

    return out


def etl(args):
    """Run dbc ETL."""
    # Setup postgres
    engine = dbcp.helpers.get_sql_engine()
    with engine.connect() as con:
        engine.execute("CREATE SCHEMA IF NOT EXISTS dbcp")

    etl_funcs = {
        "eipinfrastructure": etl_eipinfrastructure,
        "lbnlisoqueues": etl_lbnlisoqueues,
<<<<<<< HEAD
        "ncsl_state_permitting": etl_ncsl_state_permitting,
        "pudl": etl_pudl_tables
=======
        "pudl": etl_pudl_tables,
        "columbia_local_opp": etl_columbia_local_opp,
>>>>>>> e013d18d
    }

    # Extract and transform the data sets
    transformed_dfs = {}
    for dataset, etl_func in etl_funcs.items():
        logger.info(f"Processing: {dataset}")
        transformed_dfs.update(etl_func())

    # Load table into postgres
    with engine.connect() as con:
        for table_name, df in transformed_dfs.items():
            logger.info(f"Load {table_name} to postgres.")
            df.to_sql(name=table_name, con=con, if_exists="replace",
                      index=False, schema="dbcp")

    # TODO: Writing to CSVs is a temporary solution for getting data into Tableau
    # This should be removed once we have cloudsql setup.
    if args.csv:
        logger.info('Writing tables to CSVs.')
        output_path = Path("/app/data/output/")
        for table_name, df in transformed_dfs.items():
            df.to_csv(output_path / f"{table_name}.csv", index=False)

    if args.upload_to_bigquery:
        logger.info('Loading tables to BigQuery.')

        # read tables from dbcp schema in a dictionary of dfs
        loaded_tables = {}
        with engine.connect() as con:
            query = "SELECT table_name FROM information_schema.tables WHERE table_schema = 'dbcp';"
            table_names = list(pd.read_sql(query, con)["table_name"])

            for table_name in table_names:
                table = pd.read_sql_table(table_name, con, schema="dbcp")
                # Validate the schemas again
                loaded_tables[table_name] = TABLE_SCHEMAS[table_name].validate(
                    table)

        # load to big query
        SCOPES = [
            'https://www.googleapis.com/auth/cloud-platform',
        ]

        credentials = pydata_google_auth.get_user_credentials(
            SCOPES)

        for table_name, df in loaded_tables.items():
            logger.info(f"Loading: {table_name}")
            pandas_gbq.to_gbq(
                df, f"dbcp_data.{table_name}", project_id="dbcp-dev", if_exists="replace", credentials=credentials)
            logger.info(f"Finished: {table_name}")

    logger.info("Sucessfully finished ETL.")<|MERGE_RESOLUTION|>--- conflicted
+++ resolved
@@ -106,13 +106,9 @@
     etl_funcs = {
         "eipinfrastructure": etl_eipinfrastructure,
         "lbnlisoqueues": etl_lbnlisoqueues,
-<<<<<<< HEAD
+        "pudl": etl_pudl_tables,
         "ncsl_state_permitting": etl_ncsl_state_permitting,
-        "pudl": etl_pudl_tables
-=======
-        "pudl": etl_pudl_tables,
         "columbia_local_opp": etl_columbia_local_opp,
->>>>>>> e013d18d
     }
 
     # Extract and transform the data sets

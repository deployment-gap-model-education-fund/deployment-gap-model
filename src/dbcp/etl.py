--- conflicted
+++ resolved
@@ -96,11 +96,7 @@
     mcoe = pd.concat(
         [mcoe, fips[["state_id_fips", "county_id_fips"]]], axis=1, copy=False
     )
-<<<<<<< HEAD
-    mcoe = TABLE_SCHEMAS["mcoe"].validate(mcoe, lazy=True)
-=======
     mcoe = mcoe.convert_dtypes()
->>>>>>> 8663cb42
     pudl_tables["mcoe"] = mcoe
 
     return pudl_tables
@@ -126,14 +122,14 @@
     return out
 
 
-<<<<<<< HEAD
 def etl_justice40() -> dict[str, pd.DataFrame]:
     """ETL white house environmental justice dataset."""
     source_path = Path("/app/data/raw/communities-2022-05-31-1915GMT.zip")
     raw = dbcp.extract.justice40.extract(source_path)
     out = dbcp.transform.justice40.transform(raw)
     return out
-=======
+
+
 def etl_nrel_ordinances() -> dict[str, pd.DataFrame]:
     """ETL NREL state and local ordinances for wind and solar."""
     wind_source_path = Path("/app/data/raw/NREL_Wind_Ordinances.xlsx")
@@ -151,7 +147,6 @@
     )
 
     return nrel_transformed_dfs
->>>>>>> 8663cb42
 
 
 def etl(args):
@@ -165,11 +160,8 @@
     GEOCODER_CACHE.reduce_size()
 
     etl_funcs = {
-<<<<<<< HEAD
         "justice40_tracts": etl_justice40,
-=======
         "nrel_wind_solar_ordinances": etl_nrel_ordinances,
->>>>>>> 8663cb42
         "eip_infrastructure": etl_eip_infrastructure,
         "lbnlisoqueues": etl_lbnlisoqueues,
         "lbnl_iso_queue_2021": etl_lbnl_iso_queue_2021,

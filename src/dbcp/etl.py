--- conflicted
+++ resolved
@@ -21,22 +21,11 @@
 def etl_eip_infrastructure() -> Dict[str, pd.DataFrame]:
     """EIP Infrastructure ETL."""
     # Extract
-<<<<<<< HEAD
-    source_path = Path('/app/data/raw/2022.03.22OGW.xlsx')
+    source_path = Path("/app/data/raw/2022.03.22OGW.xlsx")
     eip_raw_dfs = dbcp.extract.eip_infrastructure.extract(source_path)
 
     # Transform
-    eip_transformed_dfs = dbcp.transform.eip_infrastructure.transform(
-        eip_raw_dfs)
-=======
-    ds = DBCPDatastore(sandbox=True, local_cache_path="/app/data/data_cache")
-    eip_raw_dfs = dbcp.extract.eipinfrastructure.Extractor(ds).extract(
-        update_date=WORKING_PARTITIONS["eipinfrastructure"]["update_date"]
-    )
-
-    # Transform
-    eip_transformed_dfs = dbcp.transform.eipinfrastructure.transform(eip_raw_dfs)
->>>>>>> 3ddc3f76
+    eip_transformed_dfs = dbcp.transform.eip_infrastructure.transform(eip_raw_dfs)
 
     return eip_transformed_dfs
 

--- conflicted
+++ resolved
@@ -107,13 +107,8 @@
     with engine.connect() as con:
         for table_name, df in transformed_dfs.items():
             logger.info(f"Load {table_name} to postgres.")
-<<<<<<< HEAD
-            df.to_sql(name=table_name, con=con,
-                      if_exists="replace", index=False)
-=======
             df.to_sql(name=table_name, con=con, if_exists="replace",
                       index=False, schema="dbcp")
->>>>>>> 4edd6553
 
     # TODO: Writing to CSVs is a temporary solution for getting data into Tableau
     # This should be removed once we have cloudsql setup.
@@ -135,7 +130,8 @@
             for table_name in table_names:
                 table = pd.read_sql_table(table_name, con, schema="dbcp")
                 # Validate the schemas again
-                loaded_tables[table_name] = TABLE_SCHEMAS[table_name].validate(table)
+                loaded_tables[table_name] = TABLE_SCHEMAS[table_name].validate(
+                    table)
 
         # load to big query
         SCOPES = [

"""The ETL module create the data warehouse tables."""
import logging
from pathlib import Path
from typing import Dict

import pandas as pd
import sqlalchemy as sa

import dbcp
from dbcp.constants import FIPS_CODE_VINTAGE
from dbcp.extract.ncsl_state_permitting import NCSLScraper
from dbcp.metadata.data_warehouse import metadata
from dbcp.transform.helpers import GEOCODER_CACHE
from pudl.helpers import add_fips_ids as _add_fips_ids
from pudl.output.pudltabl import PudlTabl

logger = logging.getLogger(__name__)


def etl_eip_infrastructure() -> Dict[str, pd.DataFrame]:
    """EIP Infrastructure ETL."""
    # Extract
    source_path = Path("/app/data/raw/fossil_infrastructure.xlsx")
    eip_raw_dfs = dbcp.extract.eip_infrastructure.extract(source_path)

    # Transform
    eip_transformed_dfs = dbcp.transform.eip_infrastructure.transform(eip_raw_dfs)

    return eip_transformed_dfs


def etl_lbnlisoqueues() -> Dict[str, pd.DataFrame]:
    """LBNL ISO Queues ETL."""
    # Extract
    source_path = Path("/app/data/raw/lbnlisoqueues_2020.xlsx")
    lbnl_raw_dfs = dbcp.extract.lbnl_iso_queue_2020.extract(source_path)

    # Transform
    lbnl_transformed_dfs = dbcp.transform.lbnlisoqueues.transform(lbnl_raw_dfs)

    return lbnl_transformed_dfs


def etl_lbnl_iso_queue_2021() -> Dict[str, pd.DataFrame]:
    """LBNL ISO Queues 2021 ETL."""
    source_path = Path("/app/data/raw/queues_2021_clean_data.xlsx")
    lbnl_raw_dfs = dbcp.extract.lbnl_iso_queue_2021.extract(source_path)
    lbnl_transformed_dfs = dbcp.transform.lbnl_iso_queue_2021.transform(lbnl_raw_dfs)

    return lbnl_transformed_dfs


def etl_columbia_local_opp() -> Dict[str, pd.DataFrame]:
    """Columbia Local Opposition ETL."""
    # Extract
    source_path = Path("/app/data/raw/RELDI report updated 9.10.21 (1).docx")
    extractor = dbcp.extract.local_opposition.ColumbiaDocxParser()
    extractor.load_docx(source_path)
    docx_dfs = extractor.extract()

    source_path_update = Path("./data/raw/RELDI_local_opposition_2022-03-24.csv")
    update_dfs = dbcp.extract.local_opposition._extract_march_2022_update(
        source_path_update
    )

    # Transform
    combined = dbcp.transform.local_opposition._combine_updates(docx_dfs, update_dfs)
    transformed_dfs = dbcp.transform.local_opposition.transform(combined)

    return transformed_dfs


def etl_pudl_tables() -> Dict[str, pd.DataFrame]:
    """Pull tables from pudl sqlite database."""
    pudl_data_path = dbcp.helpers.download_pudl_data()

    pudl_tables = {}

    pudl_engine = sa.create_engine(
        f"sqlite:////{pudl_data_path}/pudl_data/sqlite/pudl.sqlite"
    )
    pudl_out = PudlTabl(
        pudl_engine,
        start_date="2020-01-01",
        end_date="2020-12-31",
        freq="AS",
        fill_fuel_cost=False,
        roll_fuel_cost=True,
        fill_net_gen=True,
    )

    mcoe = pudl_out.mcoe(all_gens=True)
    # add FIPS
    filled_location = mcoe.loc[:, ["state", "county"]].fillna("")
    fips = _add_fips_ids(filled_location, vintage=FIPS_CODE_VINTAGE)
    mcoe = pd.concat(
        [mcoe, fips[["state_id_fips", "county_id_fips"]]], axis=1, copy=False
    )
<<<<<<< HEAD
    mcoe = TABLE_SCHEMAS["mcoe"].validate(mcoe, lazy=True)
=======
    mcoe = mcoe.convert_dtypes()
>>>>>>> 816f4b54
    pudl_tables["mcoe"] = mcoe

    return pudl_tables


def etl_ncsl_state_permitting() -> Dict[str, pd.DataFrame]:
    """NCSL State Permitting for Wind ETL."""
    source_path = Path("/app/data/raw/ncsl_state_permitting_wind.csv")
    if not source_path.exists():
        NCSLScraper().scrape_and_save_to_disk(source_path)
    raw_df = dbcp.extract.ncsl_state_permitting.extract(source_path)

    out = dbcp.transform.ncsl_state_permitting.transform(raw_df)

    return out


def etl_fips_tables() -> Dict[str, pd.DataFrame]:
    """Master state and county FIPS table ETL."""
    fips = dbcp.extract.fips_tables.extract(vintage=FIPS_CODE_VINTAGE)
    out = dbcp.transform.fips_tables.transform(fips)

    return out


def etl_nrel_ordinances() -> dict[str, pd.DataFrame]:
    """ETL NREL state and local ordinances for wind and solar."""
    wind_source_path = Path("/app/data/raw/NREL_Wind_Ordinances.xlsx")
    solar_source_path = Path("/app/data/raw/NREL_Solar_Ordinances.xlsx")
    wind_raw_dfs = dbcp.extract.nrel_wind_solar_ordinances.extract(
        wind_source_path, wind_or_solar="wind"
    )
    solar_raw_dfs = dbcp.extract.nrel_wind_solar_ordinances.extract(
        solar_source_path, wind_or_solar="solar"
    )
    nrel_raw_dfs = wind_raw_dfs | solar_raw_dfs

    nrel_transformed_dfs = dbcp.transform.nrel_wind_solar_ordinances.transform(
        nrel_raw_dfs
    )

    return nrel_transformed_dfs


def etl(args):
    """Run dbc ETL."""
    # Setup postgres
    engine = dbcp.helpers.get_sql_engine()
    with engine.connect() as con:
        engine.execute("CREATE SCHEMA IF NOT EXISTS data_warehouse")

    # Reduce size of geocoder cache if necessary
    GEOCODER_CACHE.reduce_size()

    etl_funcs = {
        "nrel_wind_solar_ordinances": etl_nrel_ordinances,
        "eip_infrastructure": etl_eip_infrastructure,
        "lbnlisoqueues": etl_lbnlisoqueues,
        "lbnl_iso_queue_2021": etl_lbnl_iso_queue_2021,
        "pudl": etl_pudl_tables,
        "ncsl_state_permitting": etl_ncsl_state_permitting,
        "columbia_local_opp": etl_columbia_local_opp,
        "fips_tables": etl_fips_tables,
    }

    # Extract and transform the data sets
    transformed_dfs = {}
    for dataset, etl_func in etl_funcs.items():
        logger.info(f"Processing: {dataset}")
        transformed_dfs.update(etl_func())

    # Delete any existing tables, and create them anew:
    metadata.drop_all(engine)
    metadata.create_all(engine)

    # Load table into postgres
    with engine.connect() as con:
        for table in metadata.sorted_tables:
            logger.info(f"Load {table.name} to postgres.")
            transformed_dfs[table.name].to_sql(
                name=table.name,
                con=con,
                if_exists="append",
                index=False,
                schema="data_warehouse",
            )

    # TODO: Writing to CSVs is a temporary solution for getting data into Tableau
    # This should be removed once we have cloudsql setup.
    if args.csv:
        logger.info("Writing tables to CSVs.")
        output_path = Path("/app/data/output/")
        for table_name, df in transformed_dfs.items():
            df.to_csv(output_path / f"{table_name}.csv", index=False)

    if args.upload_to_bigquery:
        dbcp.helpers.upload_schema_to_bigquery("data_warehouse")

    logger.info("Sucessfully finished ETL.")<|MERGE_RESOLUTION|>--- conflicted
+++ resolved
@@ -96,11 +96,7 @@
     mcoe = pd.concat(
         [mcoe, fips[["state_id_fips", "county_id_fips"]]], axis=1, copy=False
     )
-<<<<<<< HEAD
-    mcoe = TABLE_SCHEMAS["mcoe"].validate(mcoe, lazy=True)
-=======
     mcoe = mcoe.convert_dtypes()
->>>>>>> 816f4b54
     pudl_tables["mcoe"] = mcoe
 
     return pudl_tables

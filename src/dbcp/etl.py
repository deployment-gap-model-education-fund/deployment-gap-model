--- conflicted
+++ resolved
@@ -118,42 +118,10 @@
 
 def etl_fips_tables() -> Dict[str, pd.DataFrame]:
     """Master state and county FIPS table ETL."""
-<<<<<<< HEAD
-    af = addfips.AddFIPS()
-    county_dict = af._counties
-    state_dict = af._states
-    state_df = pd.DataFrame(state_dict.items(), columns=['state', 'state_id_fips'])
-    # for now keep only the two letter state abbreviations
-    state_df = state_df[state_df.state.str.len() == 2].reset_index(drop=True)
-
-    county_df = pd.concat([pd.DataFrame({'state_id_fips': item[0],
-                                         'county': item[1].keys(),
-                                         'county_id_fips': item[1].values()})
-                           for item in county_dict.items()], axis=0)
-    # this county_pattern is taken directly from addfips
-    # going to change this in the future/maybe just absorb addfips
-    county_pattern = r" (county|city|city county|city and borough|borough|census area|municipio|municipality|district|parish)$"
-    county_df['county'] = county_df['county'].str.replace(county_pattern, '', regex=True)
-    county_df['county'] = county_df['county'].str.replace('st.', 'saint', regex=False)
-    county_df = county_df.drop_duplicates()
-    county_df['county_id_fips'] = county_df['state_id_fips'] + county_df['county_id_fips']
-    county_df = county_df.join(state_df.set_index('state_id_fips'), on='state_id_fips').reset_index(drop=True)
-    # us minor outlying islands isnt in the state df, manually enter
-    county_df.loc[lambda county_df: county_df['state_id_fips'] == '74', 'state'] = 'um'
-    # consolidate and drop fips codes with two county names
-    mult_fips = county_df[county_df.duplicated('county_id_fips', keep=False)]
-    unique_fips = county_df[~(county_df.duplicated('county_id_fips', keep=False))]
-    mult_fips = mult_fips[~(mult_fips.county.isin(FIPS_DUP_COUNTY_NAMES))]
-    county_df = pd.concat([unique_fips, mult_fips], axis=0).sort_values('county_id_fips')
-    county_df = county_df[['state_id_fips', 'county_id_fips', 'state', 'county']]
-
-    return {'state_county_fips_table': county_df}
-=======
     fips = dbcp.extract.fips_tables.extract(vintage=FIPS_CODE_VINTAGE)
     out = dbcp.transform.fips_tables.transform(fips)
 
     return out
->>>>>>> d4da3ea4
 
 
 def etl(args):
@@ -167,17 +135,12 @@
     GEOCODER_CACHE.reduce_size()
 
     etl_funcs = {
-        "master_fips_table": etl_master_fips_table,
         "eipinfrastructure": etl_eipinfrastructure,
         "lbnlisoqueues": etl_lbnlisoqueues,
         "pudl": etl_pudl_tables,
         "ncsl_state_permitting": etl_ncsl_state_permitting,
-<<<<<<< HEAD
-        "columbia_local_opp": etl_columbia_local_opp
-=======
         "columbia_local_opp": etl_columbia_local_opp,
         "fips_tables": etl_fips_tables
->>>>>>> d4da3ea4
     }
 
     # Extract and transform the data sets

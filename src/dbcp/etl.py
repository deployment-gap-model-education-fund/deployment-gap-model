"""The ETL module create the data warehouse tables."""

import logging
from typing import Callable, Dict

import pandas as pd
import pyarrow as pa
import pyarrow.parquet as pq
import sqlalchemy as sa

import dbcp
from dbcp.archivers.utils import ExtractionSettings
from dbcp.constants import DATA_DIR, OUTPUT_DIR
from dbcp.extract.ballot_ready import BR_URI
from dbcp.extract.fips_tables import CENSUS_URI, TRIBAL_LANDS_URI
from dbcp.extract.ncsl_state_permitting import NCSLScraper
from dbcp.helpers import enforce_dtypes, psql_insert_copy
from dbcp.transform.fips_tables import SPATIAL_CACHE
from dbcp.transform.helpers import GEOCODER_CACHES
from dbcp.validation.tests import validate_warehouse

logger = logging.getLogger(__name__)


def etl_eip_infrastructure() -> Dict[str, pd.DataFrame]:
    """EIP Infrastructure ETL."""
    # Extract
    eip_raw_dfs = dbcp.extract.eip_infrastructure.extract()

    # Transform
    eip_transformed_dfs = dbcp.transform.eip_infrastructure.transform(eip_raw_dfs)

    return eip_transformed_dfs


def etl_lbnl_iso_queue() -> Dict[str, pd.DataFrame]:
    """LBNL ISO Queues ETL."""
    lbnl_uri = "gs://dgm-archive/lbnl_iso_queue/queues_2023_clean_data.xlsx"
    lbnl_raw_dfs = dbcp.extract.lbnl_iso_queue.extract(lbnl_uri)
    lbnl_transformed_dfs = dbcp.transform.lbnl_iso_queue.transform(lbnl_raw_dfs)

    return lbnl_transformed_dfs


def etl_fyi_queue() -> Dict[str, pd.DataFrame]:
    """Interconnection.fyi ISO Queues ETL."""
<<<<<<< HEAD
    fyi_uri = (
        "gs://dgm-archive/inconnection.fyi/interconnection_fyi_dataset_2025-09-01.csv"
    )
=======
    fyi_uri = "gs://dgm-archive/interconnection.fyi/interconnection_fyi_dataset_2025-10-01.csv"
>>>>>>> 04f8d8bf
    fyi_raw_dfs = dbcp.extract.fyi_queue.extract(fyi_uri)
    fyi_transformed_dfs = dbcp.transform.fyi_queue.transform(fyi_raw_dfs)
    return fyi_transformed_dfs


def etl_columbia_local_opp() -> Dict[str, pd.DataFrame]:
    """Columbia Local Opposition ETL."""
    # Extract
    source_path = (
        DATA_DIR
        / "raw/2023.05.30 Opposition to Renewable Energy Facilities - FINAL.docx"
    )

    extractor = dbcp.extract.local_opposition.ColumbiaDocxParser()
    extractor.load_docx(source_path)
    docx_dfs = extractor.extract()

    # Transform
    transformed_dfs = dbcp.transform.local_opposition.transform(docx_dfs)

    return transformed_dfs


def etl_pudl_tables() -> Dict[str, pd.DataFrame]:
    """Pull tables from pudl sqlite database."""
    raw_pudl_tables = dbcp.extract.pudl_data.extract()
    return dbcp.transform.pudl_data.transform(raw_pudl_tables)


def etl_ncsl_state_permitting() -> Dict[str, pd.DataFrame]:
    """NCSL State Permitting for Wind ETL."""
    source_path = DATA_DIR / "raw/ncsl_state_permitting_wind.csv"
    if not source_path.exists():
        NCSLScraper().scrape_and_save_to_disk(source_path)
    raw_df = dbcp.extract.ncsl_state_permitting.extract(source_path)

    out = dbcp.transform.ncsl_state_permitting.transform(raw_df)

    return out


def etl_fips_tables() -> Dict[str, pd.DataFrame]:
    """Master state and county FIPS table ETL."""
    fips = dbcp.extract.fips_tables.extract_fips(CENSUS_URI)

    fips["tribal_land"] = dbcp.extract.fips_tables.extract_census_tribal_land(
        TRIBAL_LANDS_URI
    )

    out = dbcp.transform.fips_tables.transform(fips)

    return out


def etl_justice40() -> dict[str, pd.DataFrame]:
    """ETL white house environmental justice dataset."""
    source_path = DATA_DIR / "raw/1.0-communities.csv"
    raw = dbcp.extract.justice40.extract(source_path)
    out = dbcp.transform.justice40.transform(raw)
    return out


def etl_nrel_ordinances() -> dict[str, pd.DataFrame]:
    """ETL NREL state and local ordinances for wind and solar."""
    wind_source_path = DATA_DIR / "raw/NREL_Wind_Ordinances.xlsx"
    solar_source_path = DATA_DIR / "raw/NREL_Solar_Ordinances.xlsx"
    wind_raw_dfs = dbcp.extract.nrel_wind_solar_ordinances.extract(
        wind_source_path, wind_or_solar="wind"
    )
    solar_raw_dfs = dbcp.extract.nrel_wind_solar_ordinances.extract(
        solar_source_path, wind_or_solar="solar"
    )
    nrel_raw_dfs = wind_raw_dfs | solar_raw_dfs

    nrel_transformed_dfs = dbcp.transform.nrel_wind_solar_ordinances.transform(
        nrel_raw_dfs
    )

    return nrel_transformed_dfs


def etl_offshore_wind() -> dict[str, pd.DataFrame]:
    """ETL manually curated offshore wind data."""
    # get the latest version of the offshore wind data from the candidate yaml file
    projects_uri = "airtable/Offshore Wind Locations DBCP Version/Projects.json"
    locations_uri = "airtable/Offshore Wind Locations DBCP Version/Locations.json"

    es = ExtractionSettings.from_yaml("/app/dbcp/settings.yaml")
    es.update_archive_generation_numbers()

    projects_uri = es.get_full_archive_uri(projects_uri)
    locations_uri = es.get_full_archive_uri(locations_uri)

    raw_offshore_dfs = dbcp.extract.offshore_wind.extract(
        locations_uri=locations_uri, projects_uri=projects_uri
    )
    offshore_transformed_dfs = dbcp.transform.offshore_wind.transform(raw_offshore_dfs)

    return offshore_transformed_dfs


def etl_protected_area_by_county() -> dict[str, pd.DataFrame]:
    """ETL the PAD-US intersection with TIGER county geometries."""
    source_path = DATA_DIR / "raw/padus_intersect_counties.parquet"
    raw_df = dbcp.extract.protected_area_by_county.extract(source_path)
    transformed = dbcp.transform.protected_area_by_county.transform(raw_df)
    return transformed


def etl_energy_communities_by_county() -> dict[str, pd.DataFrame]:
    """ETL RMI's energy communities analysis."""
    source_path = DATA_DIR / "raw/rmi_energy_communities_counties.parquet"
    raw_df = dbcp.extract.rmi_energy_communities.extract(source_path)
    transformed = dbcp.transform.rmi_energy_communities.transform(raw_df)
    return transformed


def etl_ballot_ready() -> dict[str, pd.DataFrame]:
    """ETL Ballot Ready election data."""
    source_uri = BR_URI
    raw_df = dbcp.extract.ballot_ready.extract(source_uri)
    transformed = dbcp.transform.ballot_ready.transform(raw_df)
    return transformed


def etl_epa_avert() -> dict[str, pd.DataFrame]:
    """ETL EPA AVERT avoided emissions data."""
    # https://github.com/USEPA/AVERT/blob/v4.1.0/utilities/data/county-fips.txt
    path_county_region_xwalk = DATA_DIR / "raw/avert_county-fips.txt"
    # https://www.epa.gov/avert/avoided-emission-rates-generated-avert
    path_emission_rates = DATA_DIR / "raw/avert_emission_rates_04-25-23.xlsx"
    raw_dfs = dbcp.extract.epa_avert.extract(
        county_crosswalk_path=path_county_region_xwalk,
        emission_rates_path=path_emission_rates,
    )
    transformed = dbcp.transform.epa_avert.transform(raw_dfs)
    return transformed


def etl_gridstatus_isoqueues():
    """ETL gridstatus ISO queues."""
    raw_dfs = dbcp.extract.gridstatus_isoqueues.extract()
    transformed = dbcp.transform.gridstatus.transform(raw_dfs)
    return transformed


def etl_manual_ordinances() -> dict[str, pd.DataFrame]:
    """ETL manually maintained ordinances."""
    raw_dfs = dbcp.extract.manual_ordinances.extract()
    transformed = dbcp.transform.manual_ordinances.transform(raw_dfs)
    return transformed


def etl_acp_projects() -> dict[str, pd.DataFrame]:
    """ETL ACP projects."""
    raw_dfs = dbcp.extract.acp_projects.extract()
    transformed = dbcp.transform.acp_projects.transform(raw_dfs)
    return transformed


def run_etl(funcs: dict[str, Callable], schema_name: str):
    """Execute etl functions and save outputs to parquet and postgres."""
    engine = dbcp.helpers.get_sql_engine()
    with engine.connect() as con:
        con.execute(sa.text(f"CREATE SCHEMA IF NOT EXISTS {schema_name}"))

    transformed_dfs = {}
    for dataset, etl_func in funcs.items():
        logger.info(f"Processing: {dataset}")
        transformed_dfs.update(etl_func())

    # Delete any existing tables, and create them anew:
    metadata = dbcp.helpers.get_schema_sql_alchemy_metadata(schema_name)
    table_names = transformed_dfs.keys()
    tables = [metadata.tables[schema_name + "." + name] for name in table_names]
    if schema_name == "data_warehouse":
        metadata.drop_all(engine)
    else:
        metadata.drop_all(engine, tables=tables)
    metadata.create_all(engine, tables=tables)

    parquet_dir = OUTPUT_DIR / schema_name
    parquet_dir.mkdir(exist_ok=True)

    # Load table into postgres and parquet
    with engine.connect() as con:
        for table in metadata.sorted_tables:
            if table in tables:
                logger.info(f"Load {table.name} to postgres.")
                df = enforce_dtypes(
                    transformed_dfs[table.name], table.name, schema_name
                )
                df = dbcp.helpers.trim_columns_length(df)
                df.to_sql(
                    name=table.name,
                    con=con,
                    if_exists="append",
                    index=False,
                    schema=schema_name,
                    chunksize=1000,
                    method=psql_insert_copy,
                )

                schema = dbcp.helpers.get_pyarrow_schema_from_metadata(
                    table.name, schema_name
                )
                pa_table = pa.Table.from_pandas(df, schema=schema)
                pq.write_table(pa_table, parquet_dir / f"{table.name}.parquet")

    logger.info(f"Sucessfully finished {schema_name} ETL.")


def etl():
    """Run dbc ETL."""
    # Reduce size of caches if necessary
    GEOCODER_CACHES.reduce_cache_sizes()
    SPATIAL_CACHE.reduce_size()

    # Run public ETL functions
    etl_funcs = {
        "offshore_wind": etl_offshore_wind,
        "gridstatus": etl_gridstatus_isoqueues,
        "manual_ordinances": etl_manual_ordinances,
        "epa_avert": etl_epa_avert,
        "eip_infrastructure": etl_eip_infrastructure,
        "columbia_local_opp": etl_columbia_local_opp,
        "energy_communities_by_county": etl_energy_communities_by_county,
        "fips_tables": etl_fips_tables,
        "protected_area_by_county": etl_protected_area_by_county,
        "justice40_tracts": etl_justice40,
        "nrel_wind_solar_ordinances": etl_nrel_ordinances,
        "lbnl_iso_queue": etl_lbnl_iso_queue,
        "pudl": etl_pudl_tables,
        "ncsl_state_permitting": etl_ncsl_state_permitting,
        "ballot_ready": etl_ballot_ready,
    }
    run_etl(etl_funcs, "data_warehouse")

    # Run private ETL functions
    etl_funcs = {
        "acp_projects": etl_acp_projects,
        "fyi_queue": etl_fyi_queue,
    }
    run_etl(etl_funcs, "private_data_warehouse")

    logger.info("Sucessfully finished ETL.")

    engine = dbcp.helpers.get_sql_engine()
    validate_warehouse(engine=engine)


if __name__ == "__main__":
    # debugging entry point
    etl()
    print("yay")<|MERGE_RESOLUTION|>--- conflicted
+++ resolved
@@ -44,13 +44,7 @@
 
 def etl_fyi_queue() -> Dict[str, pd.DataFrame]:
     """Interconnection.fyi ISO Queues ETL."""
-<<<<<<< HEAD
-    fyi_uri = (
-        "gs://dgm-archive/inconnection.fyi/interconnection_fyi_dataset_2025-09-01.csv"
-    )
-=======
     fyi_uri = "gs://dgm-archive/interconnection.fyi/interconnection_fyi_dataset_2025-10-01.csv"
->>>>>>> 04f8d8bf
     fyi_raw_dfs = dbcp.extract.fyi_queue.extract(fyi_uri)
     fyi_transformed_dfs = dbcp.transform.fyi_queue.transform(fyi_raw_dfs)
     return fyi_transformed_dfs

"""The ETL module create the data warehouse tables."""

import logging
from typing import Callable, Dict

import pandas as pd
import pyarrow as pa
import pyarrow.parquet as pq
import sqlalchemy as sa

import dbcp
from dbcp.archivers.utils import ExtractionSettings
from dbcp.constants import DATA_DIR, OUTPUT_DIR
from dbcp.extract.fips_tables import CENSUS_URI, TRIBAL_LANDS_URI
from dbcp.extract.ncsl_state_permitting import NCSLScraper
from dbcp.helpers import enforce_dtypes, psql_insert_copy
from dbcp.transform.fips_tables import SPATIAL_CACHE
from dbcp.transform.helpers import GEOCODER_CACHES
from dbcp.validation.tests import validate_warehouse

logger = logging.getLogger(__name__)


def etl_eip_infrastructure() -> Dict[str, pd.DataFrame]:
    """EIP Infrastructure ETL."""
    # Extract
<<<<<<< HEAD
    source_path = Path("/app/data/raw/eip_infrastructure")
=======
    source_path = DATA_DIR / "raw/2023.05.24 OGW database.xlsx"
>>>>>>> f0eca901
    eip_raw_dfs = dbcp.extract.eip_infrastructure.extract(source_path)

    # Transform
    eip_transformed_dfs = dbcp.transform.eip_infrastructure.transform(eip_raw_dfs)

    return eip_transformed_dfs


def etl_lbnl_iso_queue() -> Dict[str, pd.DataFrame]:
    """LBNL ISO Queues ETL."""
    lbnl_uri = "gs://dgm-archive/lbnl_iso_queue/queues_2023_clean_data.xlsx"
    lbnl_raw_dfs = dbcp.extract.lbnl_iso_queue.extract(lbnl_uri)
    lbnl_transformed_dfs = dbcp.transform.lbnl_iso_queue.transform(lbnl_raw_dfs)

    return lbnl_transformed_dfs


def etl_columbia_local_opp() -> Dict[str, pd.DataFrame]:
    """Columbia Local Opposition ETL."""
    # Extract
    source_path = (
        DATA_DIR
        / "raw/2023.05.30 Opposition to Renewable Energy Facilities - FINAL.docx"
    )

    extractor = dbcp.extract.local_opposition.ColumbiaDocxParser()
    extractor.load_docx(source_path)
    docx_dfs = extractor.extract()

    # Transform
    transformed_dfs = dbcp.transform.local_opposition.transform(docx_dfs)

    return transformed_dfs


def etl_pudl_tables() -> Dict[str, pd.DataFrame]:
    """Pull tables from pudl sqlite database."""
    raw_pudl_tables = dbcp.extract.pudl_data.extract()
    return dbcp.transform.pudl_data.transform(raw_pudl_tables)


def etl_ncsl_state_permitting() -> Dict[str, pd.DataFrame]:
    """NCSL State Permitting for Wind ETL."""
    source_path = DATA_DIR / "raw/ncsl_state_permitting_wind.csv"
    if not source_path.exists():
        NCSLScraper().scrape_and_save_to_disk(source_path)
    raw_df = dbcp.extract.ncsl_state_permitting.extract(source_path)

    out = dbcp.transform.ncsl_state_permitting.transform(raw_df)

    return out


def etl_fips_tables() -> Dict[str, pd.DataFrame]:
    """Master state and county FIPS table ETL."""
    fips = dbcp.extract.fips_tables.extract_fips(CENSUS_URI)

    fips["tribal_land"] = dbcp.extract.fips_tables.extract_census_tribal_land(
        TRIBAL_LANDS_URI
    )

    out = dbcp.transform.fips_tables.transform(fips)

    return out


def etl_justice40() -> dict[str, pd.DataFrame]:
    """ETL white house environmental justice dataset."""
    source_path = DATA_DIR / "raw/1.0-communities.csv"
    raw = dbcp.extract.justice40.extract(source_path)
    out = dbcp.transform.justice40.transform(raw)
    return out


def etl_nrel_ordinances() -> dict[str, pd.DataFrame]:
    """ETL NREL state and local ordinances for wind and solar."""
    wind_source_path = DATA_DIR / "raw/NREL_Wind_Ordinances.xlsx"
    solar_source_path = DATA_DIR / "raw/NREL_Solar_Ordinances.xlsx"
    wind_raw_dfs = dbcp.extract.nrel_wind_solar_ordinances.extract(
        wind_source_path, wind_or_solar="wind"
    )
    solar_raw_dfs = dbcp.extract.nrel_wind_solar_ordinances.extract(
        solar_source_path, wind_or_solar="solar"
    )
    nrel_raw_dfs = wind_raw_dfs | solar_raw_dfs

    nrel_transformed_dfs = dbcp.transform.nrel_wind_solar_ordinances.transform(
        nrel_raw_dfs
    )

    return nrel_transformed_dfs


def etl_offshore_wind() -> dict[str, pd.DataFrame]:
    """ETL manually curated offshore wind data."""
    # get the latest version of the offshore wind data from the candidate yaml file
    projects_uri = "airtable/Offshore Wind Locations Synapse Version/Projects.json"
    locations_uri = "airtable/Offshore Wind Locations Synapse Version/Locations.json"

    es = ExtractionSettings.from_yaml("/app/dbcp/settings.yaml")
    es.update_archive_generation_numbers()

    projects_uri = es.get_full_archive_uri(projects_uri)
    locations_uri = es.get_full_archive_uri(locations_uri)

    raw_offshore_dfs = dbcp.extract.offshore_wind.extract(
        locations_uri=locations_uri, projects_uri=projects_uri
    )
    offshore_transformed_dfs = dbcp.transform.offshore_wind.transform(raw_offshore_dfs)

    return offshore_transformed_dfs


def etl_protected_area_by_county() -> dict[str, pd.DataFrame]:
    """ETL the PAD-US intersection with TIGER county geometries."""
    source_path = DATA_DIR / "raw/padus_intersect_counties.parquet"
    raw_df = dbcp.extract.protected_area_by_county.extract(source_path)
    transformed = dbcp.transform.protected_area_by_county.transform(raw_df)
    return transformed


def etl_energy_communities_by_county() -> dict[str, pd.DataFrame]:
    """ETL RMI's energy communities analysis."""
    source_path = DATA_DIR / "raw/rmi_energy_communities_counties.parquet"
    raw_df = dbcp.extract.rmi_energy_communities.extract(source_path)
    transformed = dbcp.transform.rmi_energy_communities.transform(raw_df)
    return transformed


def etl_ballot_ready() -> dict[str, pd.DataFrame]:
    """ETL Ballot Ready election data."""
    source_uri = "gs://dgm-archive/ballot_ready/Climate Partners_Upcoming Races_2025-2026_20240826.csv"
    raw_df = dbcp.extract.ballot_ready.extract(source_uri)
    transformed = dbcp.transform.ballot_ready.transform(raw_df)
    return transformed


def etl_epa_avert() -> dict[str, pd.DataFrame]:
    """ETL EPA AVERT avoided emissions data."""
    # https://github.com/USEPA/AVERT/blob/v4.1.0/utilities/data/county-fips.txt
    path_county_region_xwalk = DATA_DIR / "raw/avert_county-fips.txt"
    # https://www.epa.gov/avert/avoided-emission-rates-generated-avert
    path_emission_rates = DATA_DIR / "raw/avert_emission_rates_04-25-23.xlsx"
    raw_dfs = dbcp.extract.epa_avert.extract(
        county_crosswalk_path=path_county_region_xwalk,
        emission_rates_path=path_emission_rates,
    )
    transformed = dbcp.transform.epa_avert.transform(raw_dfs)
    return transformed


def etl_gridstatus_isoqueues():
    """ETL gridstatus ISO queues."""
    raw_dfs = dbcp.extract.gridstatus_isoqueues.extract()
    transformed = dbcp.transform.gridstatus.transform(raw_dfs)
    return transformed


def etl_manual_ordinances() -> dict[str, pd.DataFrame]:
    """ETL manually maintained ordinances."""
    raw_dfs = dbcp.extract.manual_ordinances.extract()
    transformed = dbcp.transform.manual_ordinances.transform(raw_dfs)
    return transformed


def etl_acp_projects() -> dict[str, pd.DataFrame]:
    """ETL ACP projects."""
    acp_uri = "gs://dgm-archive/acp/projects_Q3_2024.csv"
    raw_dfs = dbcp.extract.acp_projects.extract(acp_uri)
    transformed = dbcp.transform.acp_projects.transform(raw_dfs)
    return transformed


def run_etl(funcs: dict[str, Callable], schema_name: str):
    """Execute etl functions and save outputs to parquet and postgres."""
    engine = dbcp.helpers.get_sql_engine()
    with engine.connect() as con:
        engine.execute(sa.text(f"CREATE SCHEMA IF NOT EXISTS {schema_name}"))

    transformed_dfs = {}
    for dataset, etl_func in funcs.items():
        logger.info(f"Processing: {dataset}")
        transformed_dfs.update(etl_func())

    # Delete any existing tables, and create them anew:
    metadata = dbcp.helpers.get_schema_sql_alchemy_metadata(schema_name)
    metadata.drop_all(engine)
    metadata.create_all(engine)

    parquet_dir = OUTPUT_DIR / schema_name
    parquet_dir.mkdir(exist_ok=True)

    # Load table into postgres and parquet
    with engine.connect() as con:
        for table in metadata.sorted_tables:
            logger.info(f"Load {table.name} to postgres.")
            df = enforce_dtypes(transformed_dfs[table.name], table.name, schema_name)
            df = dbcp.helpers.trim_columns_length(df)
            df.to_sql(
                name=table.name,
                con=con,
                if_exists="append",
                index=False,
                schema=schema_name,
                chunksize=1000,
                method=psql_insert_copy,
            )

            schema = dbcp.helpers.get_pyarrow_schema_from_metadata(
                table.name, schema_name
            )
            pa_table = pa.Table.from_pandas(df, schema=schema)
            pq.write_table(pa_table, parquet_dir / f"{table.name}.parquet")

    logger.info("Sucessfully finished ETL.")


def etl():
    """Run dbc ETL."""
    # Reduce size of caches if necessary
    GEOCODER_CACHES.reduce_cache_sizes()
    SPATIAL_CACHE.reduce_size()

    # Run public ETL functions
    etl_funcs = {
        "offshore_wind": etl_offshore_wind,
        "gridstatus": etl_gridstatus_isoqueues,
        "manual_ordinances": etl_manual_ordinances,
        "epa_avert": etl_epa_avert,
        "eip_infrastructure": etl_eip_infrastructure,
        "columbia_local_opp": etl_columbia_local_opp,
        "energy_communities_by_county": etl_energy_communities_by_county,
        "fips_tables": etl_fips_tables,
        "protected_area_by_county": etl_protected_area_by_county,
        "justice40_tracts": etl_justice40,
        "nrel_wind_solar_ordinances": etl_nrel_ordinances,
        "lbnl_iso_queue": etl_lbnl_iso_queue,
        "pudl": etl_pudl_tables,
        "ncsl_state_permitting": etl_ncsl_state_permitting,
        "ballot_ready": etl_ballot_ready,
    }
    run_etl(etl_funcs, "data_warehouse")

    # Run private ETL functions
    etl_funcs = {
        "acp_projects": etl_acp_projects,
    }
    run_etl(etl_funcs, "private_data_warehouse")

    logger.info("Sucessfully finished ETL.")

    engine = dbcp.helpers.get_sql_engine()
    validate_warehouse(engine=engine)


if __name__ == "__main__":
    # debugging entry point
    etl()
    print("yay")<|MERGE_RESOLUTION|>--- conflicted
+++ resolved
@@ -24,11 +24,7 @@
 def etl_eip_infrastructure() -> Dict[str, pd.DataFrame]:
     """EIP Infrastructure ETL."""
     # Extract
-<<<<<<< HEAD
     source_path = Path("/app/data/raw/eip_infrastructure")
-=======
-    source_path = DATA_DIR / "raw/2023.05.24 OGW database.xlsx"
->>>>>>> f0eca901
     eip_raw_dfs = dbcp.extract.eip_infrastructure.extract(source_path)
 
     # Transform

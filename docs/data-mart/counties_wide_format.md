# counties_wide_format

This table is mostly a restructured version of counties_long_format so that each row represents a whole county. The only other difference is the addition of two columns `offshore_wind_capacity_mw_via_ports` and `offshore_wind_interest_type`. See below for details.

## Column Descriptions

**Unique Key Column(s):** `county_id_fips`

Aggregates of fossil infrastructure projects only include pre-construction projects (as of the data release date, see the EIP data source page for details). This provides a forward-looking lens to the data.

{% content-ref url="../sources/README.md" %}
[Data Sources](../sources/README.md)
{% endcontent-ref %}

Fossil generation aggregates include coal, oil, and gas power plants.

"renewable_and_battery" aggregates include solar and wind power plants **and** battery storage facilities.

|Subject|Column|Description|Source|Notes|
|----|----|----|----|----|
|Identifiers|`county_id_fips`|County FIPS ID|Census||
|Location|`county`|County name|Census||
||`state_id_fips`|State FIPS ID|Census||
||`state`|US State name|Census||
<<<<<<< HEAD
||`county_land_area_km2`|Total land area of a county with units of square kilometers.|Census TIGER||
||`unprotected_land_area_km2`|Total county area minus protected area (GAP 1 or 2). See Protected Land Area section below.|USGS PAD||
||`federal_fraction_unprotected_land`|Fraction of unprotected land area managed by Federal agencies.|USGS PAD||
||`tribal_land_frac`|Fraction of county area under American Indian, Alaska Native, or Native Hawaiian governance.|Census||
=======
>>>>>>> 95d6aa52
|Resource Aggregates|`county_total_co2e_tonnes_per_year`|Total CO2e emissions, across all sources and both proposed and existing, in metric tonnes per year.|PUDL, LBNL, EIP||
||`fossil_existing_capacity_mw`|Generation capacity, in megawatts, of existing fossil power plants.|PUDL||
||`fossil_existing_co2e_tonnes_per_year`|Annual CO2 equivalent emissions from existing fossil power plants, in metric tonnes.|derived from PUDL||
||`fossil_existing_facility_count`|Number of existing fossil power plants.|PUDL||
||`fossil_proposed_capacity_mw`|Generation capacity, in megawatts, of proposed fossil power plants.|LBNL||
||`fossil_proposed_co2e_tonnes_per_year`|Annual CO2 equivalent emissions from proposed fossil power plants, in metric tonnes.|derived from LBNL||
||`fossil_proposed_facility_count`|Number of proposed fossil power plants.|LBNL||
||`renewable_and_battery_existing_capacity_mw`|Combined generation and storage capacity, in megawatts, of existing renewable power and storage facilities.|PUDL||
||`renewable_and_battery_existing_co2e_tonnes_per_year`|Annual CO2 equivalent emissions from renewable generation and battery storage facilities, in metric tonnes.|derived from PUDL||
||`renewable_and_battery_existing_facility_count`|Number of existing renewable generation or battery storage facilities.|PUDL||
||`renewable_and_battery_proposed_capacity_mw`|Combined generation and storage capacity, in megawatts, of proposed renewable power and storage facilities.|LBNL||
||`renewable_and_battery_proposed_facility_count`|Number of proposed renewable generation or battery storage facilities.|LBNL||
||`infra_total_proposed_co2e_tonnes_per_year`|Annual CO2 equivalent emissions from all proposed fossil infrastructure projects, in metric tonnes.|EIP||
||`infra_total_proposed_facility_count`|Number of proposed fossil infrastructure facilities across all sectors.|EIP||
||`infra_total_proposed_nox_tonnes_per_year`|Annual NOx emissions from all proposed fossil infrastructure projects, in metric tonnes.|EIP||
||`infra_total_proposed_pm2_5_tonnes_per_year`|Annual PM2.5 emissions from all proposed fossil infrastructure projects, in metric tonnes.|EIP||
||`battery_storage_existing_capacity_mw`|Storage capacity, in megawatts, of existing battery storage facilities.|PUDL||
||`battery_storage_existing_facility_count`|Number of existing battery storage facilities.|PUDL||
||`battery_storage_proposed_capacity_mw`|Storage capacity, in megawatts, of proposed battery storage facilities.|LBNL||
||`battery_storage_proposed_facility_count`|Number of proposed battery storage facilities.|LBNL||
||`coal_existing_capacity_mw`|Generation capacity, in megawatts, of existing coal power plants.|PUDL||
||`coal_existing_co2e_tonnes_per_year`|Annual CO2 equivalent emissions from existing coal power plants, in metric tonnes.|derived from PUDL||
||`coal_existing_facility_count`|Number of existing coal power plants.|PUDL||
||`coal_proposed_capacity_mw`|Generation capacity, in megawatts, of proposed coal power plants.|LBNL||
||`coal_proposed_co2e_tonnes_per_year`|Annual CO2 equivalent emissions from proposed fossil power plants, in metric tonnes.|derived from LBNL||
||`coal_proposed_facility_count`|Number of proposed coal power plants.|LBNL||
||`gas_existing_capacity_mw`|Generation capacity, in megawatts, of existing gas power plants.|PUDL||
||`gas_existing_co2e_tonnes_per_year`|Annual CO2 equivalent emissions from existing gas power plants, in metric tonnes.|derived from PUDL||
||`gas_existing_facility_count`|Number of existing gas power plants.|PUDL||
||`gas_proposed_capacity_mw`|Generation capacity, in megawatts, of proposed gas power plants.|LBNL||
||`gas_proposed_co2e_tonnes_per_year`|Annual CO2 equivalent emissions from proposed gas power plants, in metric tonnes.|derived from LBNL||
||`gas_proposed_facility_count`|Number of proposed gas power plants.|LBNL||
||`offshore_wind_existing_capacity_mw`|Generation capacity, in megawatts, of existing offshore wind power plants.|PUDL||
||`offshore_wind_existing_facility_count`|Number of existing offshore wind power plants.|PUDL||
||`offshore_wind_proposed_capacity_mw`|Generation capacity, in megawatts, of propsed offshore wind power plants. When a wind farm has multiple cable landing locations, the capacity is split equally between landing locations. Note that this is the only proposed capacity column NOT sourced from LBNL.|original work||
||`offshore_wind_proposed_facility_count`|Number of proposed offshore wind power plants.|original work||
||`offshore_wind_capacity_mw_via_ports`|Total generation capacity, in megawatts, of propsed offshore wind power plants with an assembly/manufacturing port in this county. Capacity has NOT been split between multiple port locations, so the sum of this column is deliberately greater than total proposed offshore wind capacity.|original work||
||`offshore_wind_interest_type`|Describes the relationship of this county to offshore wind. One of `Proposed lease area`, `Contracted project`,  `Lease area in proximity`, or NULL.|original work||
||`oil_existing_capacity_mw`|Generation capacity, in megawatts, of existing oil and diesel power plants.|PUDL||
||`oil_existing_co2e_tonnes_per_year`|Annual CO2 equivalent emissions from existing oil power plants, in metric tonnes.|derived from PUDL||
||`oil_existing_facility_count`|Number of existing oil power plants.|PUDL||
||`onshore_wind_existing_capacity_mw`|Generation capacity, in megawatts, of existing onshore wind power plants.|PUDL||
||`onshore_wind_existing_facility_count`|Number of existing onshore wind power plants.|PUDL||
||`onshore_wind_proposed_capacity_mw`|Generation capacity, in megawatts, of proposed onshore wind power plants.|LBNL||
||`onshore_wind_proposed_facility_count`|Number of proposed onshore wind power plants.|LBNL||
||`solar_existing_capacity_mw`|Generation capacity, in megawatts, of existing solar power plants.|PUDL||
||`solar_existing_co2e_tonnes_per_year`|Annual CO2 equivalent emissions from existing solar power plants, in metric tonnes. The few non-zero values of this column come from solar thermal facilities that also burn gas.|derived from PUDL||
||`solar_existing_facility_count`|Number of existing solar power plants.|PUDL||
||`solar_proposed_capacity_mw`|Generation capacity, in megawatts, of proposed solar power plants.|LBNL||
||`solar_proposed_facility_count`|Number of proposed solar power plants.|LBNL||
||`infra_gas_proposed_co2e_tonnes_per_year`|Annual CO2 equivalent emissions from proposed gas infrastructure, in metric tonnes.|EIP||
||`infra_gas_proposed_facility_count`|Number of existing infrastructure facilities in the gas sector, excluding LNG.|EIP||
||`infra_gas_proposed_nox_tonnes_per_year`|Annual NOx emissions from all proposed gas infrastructure projects, in metric tonnes.|EIP||
||`infra_gas_proposed_pm2_5_tonnes_per_year`|Annual PM2.5 emissions from all proposed gas infrastructure projects, in metric tonnes.|EIP||
||`infra_lng_proposed_co2e_tonnes_per_year`|Annual CO2 equivalent emissions from proposed LNG infrastructure, in metric tonnes.|EIP||
||`infra_lng_proposed_facility_count`|Number of existing infrastructure facilities in the LNG sector.|EIP||
||`infra_lng_proposed_nox_tonnes_per_year`|Annual NOx emissions from all proposed LNG infrastructure projects, in metric tonnes.|EIP||
||`infra_lng_proposed_pm2_5_tonnes_per_year`|Annual PM2.5 emissions from all proposed LNG infrastructure projects, in metric tonnes.|EIP||
||`infra_oil_proposed_co2e_tonnes_per_year`|Annual CO2 equivalent emissions from proposed oil infrastructure, in metric tonnes.|EIP||
||`infra_oil_proposed_facility_count`|Number of existing infrastructure facilities in the oil sector, excluding natural-gas-specific facilties.|EIP||
||`infra_oil_proposed_nox_tonnes_per_year`|Annual NOx emissions from all proposed oil infrastructure projects, in metric tonnes.|EIP||
||`infra_oil_proposed_pm2_5_tonnes_per_year`|Annual PM2.5 emissions from all proposed oil infrastructure projects, in metric tonnes.|EIP||
||`infra_petrochemicals_and_plastics_proposed_co2e_tonnes_per_year`|Annual CO2 equivalent emissions from proposed petrochemical and plastics infrastructure, in metric tonnes.|EIP||
||`infra_petrochemicals_and_plastics_proposed_facility_count`|Number of existing infrastructure facilities in the petrochemicals and plastics sector, excluding fertilizers.|EIP||
||`infra_petrochemicals_and_plastics_proposed_nox_tonnes_per_year`|Annual NOx emissions from all proposed petrochemical and plastics infrastructure projects, in metric tonnes.|EIP||
||`infra_petrochemicals_and_plastics_proposed_pm2_5_tonnes_per_year`|Annual PM2.5 emissions from all proposed petrochemical and plastics infrastructure projects, in metric tonnes.|EIP||
||`infra_synthetic_fertilizers_proposed_co2e_tonnes_per_year`|Annual CO2 equivalent emissions from proposed fertilizer infrastructure, in metric tonnes.|EIP||
||`infra_synthetic_fertilizers_proposed_facility_count`|Number of existing infrastructure facilities in the fertilizers sector.|EIP||
||`infra_synthetic_fertilizers_proposed_nox_tonnes_per_year`|Annual NOx emissions from all proposed fossil infrastructure projects, in metric tonnes.|EIP||
||`infra_synthetic_fertilizers_proposed_pm2_5_tonnes_per_year`|Annual PM2.5 emissions from all proposed fossil infrastructure projects, in metric tonnes.|EIP||
|Regulatory|`ordinance_text`|Summary text of the local ordinances in the given county, if any.|RELDI||
||`ordinance_via_reldi`|True when a county has banned wind or solar development according to RELDI's ordinance database.|derived from RELDI||
||`ordinance_earliest_year_mentioned`|Approximate year the local ordinance was enacted. This was automatically extracted from the ordinance text so is not perfectly accurate.|derived from RELDI||
||`ordinance_jurisdiction_name`|Name of the jurisdiction with a local ordinance. This is usually a county or town within that county. "multiple" if more than one jurisdiction within the county has an ordinance.|RELDI||
||`ordinance_jurisdiction_type`|Category of jurisdiction: county, town, or city. "multiple" if more than one jurisdiction type within the county has an ordinance.|derived from RELDI||
||`ordinance_via_solar_nrel`|True when a county has banned solar development according to NREL's ordinance database.|NREL|See 'NREL Ordinance Interpretation' section below|
||`ordinance_via_wind_nrel`|True when a county has banned wind development according to NREL's ordinance database.|NREL|See 'NREL Ordinance Interpretation' section below|
||`ordinance_via_nrel_is_de_facto`|True when a wind/solar ban is based on technical criteria like setback distances, as opposed to an outright ban.|NREL|See 'NREL Ordinance Interpretation' section below|
||`ordinance_is_restrictive`|True when any of `ordinance_via_solar_nrel`, `ordinance_via_wind_nrel`, or `ordinance_via_reldi` are True|NREL/RELDI||
||`state_permitting_text`|Summary text of the wind permitting rules of the given state.|NCSL||
||`state_permitting_type`|Category of the state's wind permitting jurisdiction: state, local, or hybrid.|NCSL||
||`ec_qualifies`|True if the county qualifies via employment OR the fraction of qualifying area from coal closures is >= 50%|derived from RMI||
||`ec_coal_closures_area_fraction`|Fraction of county land area that qualifies due to coal mine and generator closures.|RMI||
||`ec_qualifies_via_employment`|True if the county is part of a qualifying Statistical Area based on fossil fuel employment.|RMI||
||`county_land_area_km2`|Total land area of a county with units of square kilometers.|Census TIGER||
||`unprotected_land_area_km2`|Total county area minus protected area (GAP 1 or 2). See Protected Land Area section below.|USGS PAD||
||`federal_fraction_unprotected_land`|Fraction of unprotected land area managed by Federal agencies.|USGS PAD||
|Environmental Justice|`total_tracts`|Number of Census tracts contained in this county|Justice40||
||`justice40_dbcp_index`|Proprietary environmental justice score. See Justice40 section below.|Justice40||
||`n_distinct_qualifying_tracts`|Number of distinct tracts that meet Justice40's criterion for "disadvantaged" within this county|Justice40||
||`n_tracts_agriculture_loss_low_income_not_students`|Number of tracts with high predicted climate-driven agriculture loss and low income (excepting students)|Justice40||
||`n_tracts_asthma_low_income_not_students`|Number of tracts with high asthma rates and low income (excepting students)|Justice40||
||`n_tracts_below_poverty_and_low_high_school`|Number of tracts with high poverty rates and low high school graduation rates|Justice40||
||`n_tracts_below_poverty_line_less_than_high_school_islands`|Number of tracts with high poverty rates and low high school graduation rates (island territories only)|Justice40||
||`n_tracts_building_loss_low_income_not_students`|Number of tracts with high predicted climate-driven building loss and low income (excepting students)|Justice40||
||`n_tracts_diabetes_low_income_not_students`|Number of tracts with high diabetes rates and low income (excepting students)|Justice40||
||`n_tracts_diesel_particulates_low_income_not_students`|Number of tracts with high diesel emissions and low income (excepting students)|Justice40||
||`n_tracts_energy_burden_low_income_not_students`|Number of tracts with high energy burden and low income (excepting students)|Justice40||
||`n_tracts_hazardous_waste_proximity_low_income_not_students`|Number of tracts with close proximity to hazardous waste sites and low income (excepting students)|Justice40||
||`n_tracts_heart_disease_low_income_not_students`|Number of tracts with high heart disease rates and low income (excepting students)|Justice40||
||`n_tracts_housing_burden_low_income_not_students`|Number of tracts with high housing burden and low income (excepting students)|Justice40||
||`n_tracts_lead_paint_and_median_home_price_low_income_not_studen`|Number of tracts with high lead paint exposure, high home prices, and low income (excepting students)|Justice40||
||`n_tracts_life_expectancy_low_income_not_students`|Number of tracts with low life expectancy and low income (excepting students)|Justice40||
||`n_tracts_linguistic_isolation_and_low_high_school`|Number of tracts with high linguistic isolation and low high school graduation rates|Justice40||
||`n_tracts_local_to_area_income_ratio_and_low_high_school`|Number of tracts with low ratios of local to regional income and low high school graduation rates|Justice40||
||`n_tracts_local_to_area_income_ratio_less_than_high_school_islan`|Number of tracts with low ratios of local to regional income and low high school graduation rates (island territories only)|Justice40||
||`n_tracts_pm2_5_low_income_not_students`|Number of tracts with high particulate matter pollution and low income (excepting students)|Justice40||
||`n_tracts_population_loss_low_income_not_students`|Number of tracts with high predicted climate-driven population loss and low income (excepting students)|Justice40||
||`n_tracts_risk_management_plan_proximity_low_income_not_students`|Number of tracts with close proximity to RMP sites and low income (excepting students)|Justice40||
||`n_tracts_superfund_proximity_low_income_not_students`|Number of tracts with close proximity to superfund sites and low income (excepting students)|Justice40||
||`n_tracts_traffic_low_income_not_students`|Number of tracts with high traffic exposure and low income (excepting students)|Justice40||
||`n_tracts_unemployment_and_low_high_school`|Number of tracts with high unemployment and low high school graduation rates|Justice40||
||`n_tracts_unemployment_less_than_high_school_islands`|Number of tracts with high unemployment and low high school graduation rates (island territories only)|Justice40||
||`n_tracts_wastewater_low_income_not_students`|Number of tracts with high wastewater pollution and low income (excepting students)|Justice40||

## Modeling Decisions

With the exception of the two columns mentioned above, this is a restructured version of counties_long_format. See the entry for that table for description of methodology:
{% page-ref page="counties_long_format.md" %}
The following are in addition to, not instead of, those modeling decisions.

### Definition of "Renewables" includes Battery Storage

The columns prefixed with `renewables_` contain aggregates of both generation and storage assets. The generation sources are solar photovoltaic, onshore wind, and offshore wind techonologies. The only included storage type is battery storage. Batteries are included here because

* batteries increase capacity factors of wind & solar plants
* batteries allow arbitrage against tariffs, enabling higher project values
* batteries are also additional local economic development (more tax base)<|MERGE_RESOLUTION|>--- conflicted
+++ resolved
@@ -22,13 +22,6 @@
 |Location|`county`|County name|Census||
 ||`state_id_fips`|State FIPS ID|Census||
 ||`state`|US State name|Census||
-<<<<<<< HEAD
-||`county_land_area_km2`|Total land area of a county with units of square kilometers.|Census TIGER||
-||`unprotected_land_area_km2`|Total county area minus protected area (GAP 1 or 2). See Protected Land Area section below.|USGS PAD||
-||`federal_fraction_unprotected_land`|Fraction of unprotected land area managed by Federal agencies.|USGS PAD||
-||`tribal_land_frac`|Fraction of county area under American Indian, Alaska Native, or Native Hawaiian governance.|Census||
-=======
->>>>>>> 95d6aa52
 |Resource Aggregates|`county_total_co2e_tonnes_per_year`|Total CO2e emissions, across all sources and both proposed and existing, in metric tonnes per year.|PUDL, LBNL, EIP||
 ||`fossil_existing_capacity_mw`|Generation capacity, in megawatts, of existing fossil power plants.|PUDL||
 ||`fossil_existing_co2e_tonnes_per_year`|Annual CO2 equivalent emissions from existing fossil power plants, in metric tonnes.|derived from PUDL||
@@ -116,6 +109,7 @@
 ||`county_land_area_km2`|Total land area of a county with units of square kilometers.|Census TIGER||
 ||`unprotected_land_area_km2`|Total county area minus protected area (GAP 1 or 2). See Protected Land Area section below.|USGS PAD||
 ||`federal_fraction_unprotected_land`|Fraction of unprotected land area managed by Federal agencies.|USGS PAD||
+||`tribal_land_frac`|Fraction of county area under American Indian, Alaska Native, or Native Hawaiian governance.|Census||
 |Environmental Justice|`total_tracts`|Number of Census tracts contained in this county|Justice40||
 ||`justice40_dbcp_index`|Proprietary environmental justice score. See Justice40 section below.|Justice40||
 ||`n_distinct_qualifying_tracts`|Number of distinct tracts that meet Justice40's criterion for "disadvantaged" within this county|Justice40||

# counties_wide_format

This table is mostly a restructured version of counties_long_format so that each row represents a whole county. The only other difference is the addition of two columns `offshore_wind_capacity_mw_via_ports` and `offshore_wind_interest_type`. See below for details.

## Column Descriptions

**Unique Key Column(s):** `county_id_fips`

Aggregates of fossil infrastructure projects only include pre-construction projects (as of the data release date, see the EIP data source page for details). This provides a forward-looking lens to the data.

{% content-ref url="../sources/README.md" %}
[Data Sources](../sources/README.md)
{% endcontent-ref %}

Fossil generation aggregates include coal, oil, and gas power plants.

"renewable_and_battery" aggregates include solar and wind power plants **and** battery storage facilities.

|Subject|Column|Description|Source|Notes|
|----|----|----|----|----|
|Identifiers|`county_id_fips`|County FIPS ID|Census||
|Location|`county`|County name|Census||
||`state_id_fips`|State FIPS ID|Census||
||`state`|US State name|Census||
|Resource Aggregates|`county_total_co2e_tonnes_per_year`|Total CO2e emissions, across all sources and both proposed and existing, in metric tonnes per year.|PUDL, LBNL, EIP||
||`fossil_existing_capacity_mw`|Generation capacity, in megawatts, of existing fossil power plants.|PUDL||
||`fossil_existing_co2e_tonnes_per_year`|Annual CO2 equivalent emissions from existing fossil power plants, in metric tonnes.|derived from PUDL||
||`fossil_existing_facility_count`|Number of existing fossil power plants.|PUDL||
||`fossil_proposed_capacity_mw`|Generation capacity, in megawatts, of proposed fossil power plants.|LBNL||
||`fossil_proposed_co2e_tonnes_per_year`|Annual CO2 equivalent emissions from proposed fossil power plants, in metric tonnes.|derived from LBNL||
||`fossil_proposed_facility_count`|Number of proposed fossil power plants.|LBNL||
||`renewable_and_battery_existing_capacity_mw`|Combined generation and storage capacity, in megawatts, of existing renewable power and storage facilities.|PUDL||
||`renewable_and_battery_existing_co2e_tonnes_per_year`|Annual CO2 equivalent emissions from renewable generation and battery storage facilities, in metric tonnes.|derived from PUDL||
||`renewable_and_battery_existing_facility_count`|Number of existing renewable generation or battery storage facilities.|PUDL||
||`renewable_and_battery_proposed_capacity_mw`|Combined generation and storage capacity, in megawatts, of proposed renewable power and storage facilities.|LBNL||
||`renewable_and_battery_proposed_facility_count`|Number of proposed renewable generation or battery storage facilities.|LBNL||
||`renewable_and_battery_proposed_avoided_co2e_tonnes_per_year`|Estimated avoided CO2 equivalent emissions of proposed projects, in metric tonnes per year.|EPA AVERT||
||`renewable_and_battery_proposed_capacity_mw_actionable`|Combined generation and storage capacity, in megawatts, of proposed renewable power and storage facilities in the actionable stage of development.|derived from LBNL||
||`renewable_and_battery_proposed_facility_count_actionable`|Number of proposed renewable generation or battery storage facilities in the actionable stage of development.|derived from LBNL||
||`renewable_and_battery_proposed_avoided_co2e_actionable`|Estimated avoided CO2 equivalent emissions of proposed projects in the actionable stage of development, in metric tonnes per year.|EPA AVERT||
||`renewable_and_battery_proposed_capacity_mw_nearly_certain`|Combined generation and storage capacity, in megawatts, of proposed renewable power and storage facilities in the nearly completed stages of development.|derived from LBNL||
||`renewable_and_battery_proposed_facility_count_nearly_certain`|Number of proposed renewable generation or battery storage facilities in the nearly completed stages of development.|derived from LBNL||
||`renewable_and_battery_proposed_avoided_co2e_nearly_certain`|Estimated avoided CO2 equivalent emissions of proposed but nearly completed projects, in metric tonnes per year.|EPA AVERT||
||`infra_total_proposed_co2e_tonnes_per_year`|Annual CO2 equivalent emissions from all proposed fossil infrastructure projects, in metric tonnes.|EIP||
||`infra_total_proposed_facility_count`|Number of proposed fossil infrastructure facilities across all sectors.|EIP||
||`infra_total_proposed_nox_tonnes_per_year`|Annual NOx emissions from all proposed fossil infrastructure projects, in metric tonnes.|EIP||
||`infra_total_proposed_pm2_5_tonnes_per_year`|Annual PM2.5 emissions from all proposed fossil infrastructure projects, in metric tonnes.|EIP||
||`battery_storage_existing_capacity_mw`|Storage capacity, in megawatts, of existing battery storage facilities.|PUDL||
||`battery_storage_existing_facility_count`|Number of existing battery storage facilities.|PUDL||
||`battery_storage_proposed_capacity_mw`|Storage capacity, in megawatts, of proposed battery storage facilities.|LBNL||
||`battery_storage_proposed_facility_count`|Number of proposed battery storage facilities.|LBNL||
||`coal_existing_capacity_mw`|Generation capacity, in megawatts, of existing coal power plants.|PUDL||
||`coal_existing_co2e_tonnes_per_year`|Annual CO2 equivalent emissions from existing coal power plants, in metric tonnes.|derived from PUDL||
||`coal_existing_facility_count`|Number of existing coal power plants.|PUDL||
||`coal_proposed_capacity_mw`|Generation capacity, in megawatts, of proposed coal power plants.|LBNL||
||`coal_proposed_co2e_tonnes_per_year`|Annual CO2 equivalent emissions from proposed fossil power plants, in metric tonnes.|derived from LBNL||
||`coal_proposed_facility_count`|Number of proposed coal power plants.|LBNL||
||`gas_existing_capacity_mw`|Generation capacity, in megawatts, of existing gas power plants.|PUDL||
||`gas_existing_co2e_tonnes_per_year`|Annual CO2 equivalent emissions from existing gas power plants, in metric tonnes.|derived from PUDL||
||`gas_existing_facility_count`|Number of existing gas power plants.|PUDL||
||`gas_proposed_capacity_mw`|Generation capacity, in megawatts, of proposed gas power plants.|LBNL||
||`gas_proposed_co2e_tonnes_per_year`|Annual CO2 equivalent emissions from proposed gas power plants, in metric tonnes.|derived from LBNL||
||`gas_proposed_facility_count`|Number of proposed gas power plants.|LBNL||
||`offshore_wind_existing_capacity_mw`|Generation capacity, in megawatts, of existing offshore wind power plants.|PUDL||
||`offshore_wind_existing_facility_count`|Number of existing offshore wind power plants.|PUDL||
||`offshore_wind_proposed_capacity_mw`|Generation capacity, in megawatts, of propsed offshore wind power plants. When a wind farm has multiple cable landing locations, the capacity is split equally between landing locations. Note that this is the only proposed capacity column NOT sourced from LBNL.|original work||
||`offshore_wind_proposed_facility_count`|Number of proposed offshore wind power plants.|original work||
||`offshore_wind_proposed_avoided_co2e_tonnes_per_year`|Estimated avoided CO2 equivalent emissions of all proposed offshore wind projects, in metric tonnes per year.|EPA AVERT||
||`offshore_wind_capacity_mw_via_ports`|Total generation capacity, in megawatts, of propsed offshore wind power plants with an assembly/manufacturing port in this county. Capacity has NOT been split between multiple port locations, so the sum of this column is deliberately greater than total proposed offshore wind capacity.|original work||
<<<<<<< HEAD
||`offshore_wind_interest_type`|Describes the relationship of this county to offshore wind. One of `Proposed lease area`, `Contracted project`,  `Lease area in proximity`, or NULL.|original work||
||`offshore_wind_proposed_capacity_mw_actionable`|Total capacity, in megawatts, of proposed offshore wind facilities in the actionable stage of development.|EPA AVERT||
||`offshore_wind_proposed_facility_count_actionable`|Number of proposed offshore wind projects in the actionable stage of development.|EPA AVERT||
||`offshore_wind_proposed_avoided_co2e_actionable`|Estimated avoided CO2 equivalent emissions of proposed offshore wind projects in the actionable stage of development, in metric tonnes per year.|EPA AVERT||
||`offshore_wind_proposed_capacity_mw_nearly_certain`|Total capacity, in megawatts, of nearly completed offshore wind facilities.|EPA AVERT||
||`offshore_wind_proposed_facility_count_nearly_certain`|Number of nearly completed offshore wind facilities.|EPA AVERT||
||`offshore_wind_proposed_avoided_co2e_nearly_certain`|Estimated avoided CO2 equivalent emissions of nearly completed offshore wind projects, in metric tonnes per year.|EPA AVERT||
=======
||`offshore_wind_interest_type`|Describes the relationship of this county to offshore wind. One of `Proposed lease area`, `Contracted project`, `Lease area in proximity`, or NULL.|original work||
>>>>>>> 9c826167
||`oil_existing_capacity_mw`|Generation capacity, in megawatts, of existing oil and diesel power plants.|PUDL||
||`oil_existing_co2e_tonnes_per_year`|Annual CO2 equivalent emissions from existing oil power plants, in metric tonnes.|derived from PUDL||
||`oil_proposed_facility_count`|Number of proposed oil power plants.|LBNL||
||`oil_proposed_capacity_mw`|Generation capacity, in megawatts, of proposed oil and diesel power plants.|LBNL||
||`oil_proposed_co2e_tonnes_per_year`|Annual CO2 equivalent emissions from proposed oil power plants, in metric tonnes.|derived from LBNL||
||`oil_existing_facility_count`|Number of existing oil power plants.|PUDL||
||`onshore_wind_existing_capacity_mw`|Generation capacity, in megawatts, of existing onshore wind power plants.|PUDL||
||`onshore_wind_existing_facility_count`|Number of existing onshore wind power plants.|PUDL||
||`onshore_wind_proposed_capacity_mw`|Generation capacity, in megawatts, of proposed onshore wind power plants.|LBNL||
||`onshore_wind_proposed_facility_count`|Number of proposed onshore wind power plants.|LBNL||
||`onshore_wind_proposed_avoided_co2e_tonnes_per_year`|Estimated avoided CO2 equivalent emissions of all proposed onshore wind projects, in metric tonnes per year.|EPA AVERT||
||`onshore_wind_proposed_capacity_mw_actionable`|Total capacity, in megawatts, of proposed onshore wind facilities in the actionable stage of development.|EPA AVERT||
||`onshore_wind_proposed_facility_count_actionable`|Number of proposed onshore wind projects in the actionable stage of development.|EPA AVERT||
||`onshore_wind_proposed_avoided_co2e_actionable`|Estimated avoided CO2 equivalent emissions of proposed onshore wind projects in the actionable stage of development, in metric tonnes per year.|EPA AVERT||
||`onshore_wind_proposed_capacity_mw_nearly_certain`|Total capacity, in megawatts, of nearly completed onshore wind facilities.|EPA AVERT||
||`onshore_wind_proposed_facility_count_nearly_certain`|Number of nearly completed onshore wind facilities.|EPA AVERT||
||`onshore_wind_proposed_avoided_co2e_nearly_certain`|Estimated avoided CO2 equivalent emissions of nearly completed onshore wind projects, in metric tonnes per year.|EPA AVERT||
||`solar_existing_capacity_mw`|Generation capacity, in megawatts, of existing solar power plants.|PUDL||
||`solar_existing_co2e_tonnes_per_year`|Annual CO2 equivalent emissions from existing solar power plants, in metric tonnes. The few non-zero values of this column come from solar thermal facilities that also burn gas.|derived from PUDL||
||`solar_existing_facility_count`|Number of existing solar power plants.|PUDL||
||`solar_proposed_capacity_mw`|Generation capacity, in megawatts, of proposed solar power plants.|LBNL||
||`solar_proposed_facility_count`|Number of proposed solar power plants.|LBNL||
||`solar_proposed_avoided_co2e_tonnes_per_year`|Estimated avoided CO2 equivalent emissions of all proposed solar projects, in metric tonnes per year.|EPA AVERT||
||`solar_proposed_capacity_mw_actionable`|Total capacity, in megawatts, of proposed solar facilities in the actionable stage of development.|EPA AVERT||
||`solar_proposed_facility_count_actionable`|Number of proposed solar projects in the actionable stage of development.|EPA AVERT||
||`solar_proposed_avoided_co2e_actionable`|Estimated avoided CO2 equivalent emissions of proposed solar projects in the actionable stage of development, in metric tonnes per year.|EPA AVERT||
||`solar_proposed_capacity_mw_nearly_certain`|Total capacity, in megawatts, of nearly completed solar facilities.|EPA AVERT||
||`solar_proposed_facility_count_nearly_certain`|Number of nearly completed solar facilities.|EPA AVERT||
||`solar_proposed_avoided_co2e_nearly_certain`|Estimated avoided CO2 equivalent emissions of nearly completed solar projects, in metric tonnes per year.|EPA AVERT||
||`infra_gas_proposed_co2e_tonnes_per_year`|Annual CO2 equivalent emissions from proposed gas infrastructure, in metric tonnes.|EIP||
||`infra_gas_proposed_facility_count`|Number of existing infrastructure facilities in the gas sector, excluding LNG.|EIP||
||`infra_gas_proposed_nox_tonnes_per_year`|Annual NOx emissions from all proposed gas infrastructure projects, in metric tonnes.|EIP||
||`infra_gas_proposed_pm2_5_tonnes_per_year`|Annual PM2.5 emissions from all proposed gas infrastructure projects, in metric tonnes.|EIP||
||`infra_lng_proposed_co2e_tonnes_per_year`|Annual CO2 equivalent emissions from proposed LNG infrastructure, in metric tonnes.|EIP||
||`infra_lng_proposed_facility_count`|Number of existing infrastructure facilities in the LNG sector.|EIP||
||`infra_lng_proposed_nox_tonnes_per_year`|Annual NOx emissions from all proposed LNG infrastructure projects, in metric tonnes.|EIP||
||`infra_lng_proposed_pm2_5_tonnes_per_year`|Annual PM2.5 emissions from all proposed LNG infrastructure projects, in metric tonnes.|EIP||
||`infra_oil_proposed_co2e_tonnes_per_year`|Annual CO2 equivalent emissions from proposed oil infrastructure, in metric tonnes.|EIP||
||`infra_oil_proposed_facility_count`|Number of existing infrastructure facilities in the oil sector, excluding natural-gas-specific facilties.|EIP||
||`infra_oil_proposed_nox_tonnes_per_year`|Annual NOx emissions from all proposed oil infrastructure projects, in metric tonnes.|EIP||
||`infra_oil_proposed_pm2_5_tonnes_per_year`|Annual PM2.5 emissions from all proposed oil infrastructure projects, in metric tonnes.|EIP||
||`infra_petrochemicals_and_plastics_proposed_co2e_tonnes_per_year`|Annual CO2 equivalent emissions from proposed petrochemical and plastics infrastructure, in metric tonnes.|EIP||
||`infra_petrochemicals_and_plastics_proposed_facility_count`|Number of existing infrastructure facilities in the petrochemicals and plastics sector, excluding fertilizers.|EIP||
||`infra_petrochemicals_and_plastics_proposed_nox_tonnes_per_year`|Annual NOx emissions from all proposed petrochemical and plastics infrastructure projects, in metric tonnes.|EIP||
||`infra_petrochemicals_and_plastics_proposed_pm2_5_tonnes_per_yea`|Annual PM2.5 emissions from all proposed petrochemical and plastics infrastructure projects, in metric tonnes.|EIP||
||`infra_synthetic_fertilizers_proposed_co2e_tonnes_per_year`|Annual CO2 equivalent emissions from proposed fertilizer infrastructure, in metric tonnes.|EIP||
||`infra_synthetic_fertilizers_proposed_facility_count`|Number of existing infrastructure facilities in the fertilizers sector.|EIP||
||`infra_synthetic_fertilizers_proposed_nox_tonnes_per_year`|Annual NOx emissions from all proposed fossil infrastructure projects, in metric tonnes.|EIP||
||`infra_synthetic_fertilizers_proposed_pm2_5_tonnes_per_year`|Annual PM2.5 emissions from all proposed fossil infrastructure projects, in metric tonnes.|EIP||
|Regulatory|`ordinance_text`|Summary text of the local ordinances in the given county, if any.|RELDI||
||`ordinance_via_reldi`|True when a county has banned wind or solar development according to RELDI's ordinance database.|derived from RELDI||
||`ordinance_earliest_year_mentioned`|Approximate year the local ordinance was enacted. This was automatically extracted from the ordinance text so is not perfectly accurate.|derived from RELDI||
||`ordinance_jurisdiction_name`|Name of the jurisdiction with a local ordinance. This is usually a county or town within that county. "multiple" if more than one jurisdiction within the county has an ordinance.|RELDI||
||`ordinance_jurisdiction_type`|Category of jurisdiction: county, town, or city. "multiple" if more than one jurisdiction type within the county has an ordinance.|derived from RELDI||
||`ordinance_via_solar_nrel`|True when a county has banned solar development according to NREL's ordinance database.|NREL|See 'NREL Ordinance Interpretation' section below|
||`ordinance_via_wind_nrel`|True when a county has banned wind development according to NREL's ordinance database.|NREL|See 'NREL Ordinance Interpretation' section below|
||`ordinance_via_nrel_is_de_facto`|True when a wind/solar ban is based on technical criteria like setback distances, as opposed to an outright ban.|NREL|See 'NREL Ordinance Interpretation' section below|
||`ordinance_is_restrictive`|True when any of `ordinance_via_solar_nrel`, `ordinance_via_wind_nrel`, or `ordinance_via_reldi` are True|NREL/RELDI||
||`state_permitting_text`|Summary text of the wind permitting rules of the given state.|NCSL||
||`state_permitting_type`|Category of the state's wind permitting jurisdiction: state, local, or hybrid.|NCSL||
||`ec_qualifies`|True if the county qualifies via employment OR the fraction of qualifying area from coal closures is >= 50%|derived from RMI||
||`ec_coal_closures_area_fraction`|Fraction of county land area that qualifies due to coal mine and generator closures.|RMI||
||`ec_qualifies_via_employment`|True if the county is part of a qualifying Statistical Area based on fossil fuel employment.|RMI||
||`county_land_area_km2`|Total land area of a county with units of square kilometers.|Census TIGER||
||`unprotected_land_area_km2`|Total county area minus protected area (GAP 1 or 2). See Protected Land Area section below.|USGS PAD||
||`federal_fraction_unprotected_land`|Fraction of unprotected land area managed by Federal agencies.|USGS PAD||
||`tribal_land_frac`|Fraction of county area under American Indian, Alaska Native, or Native Hawaiian governance.|Census||
|Environmental Justice|`total_tracts`|Number of Census tracts contained in this county|Justice40||
||`justice40_dbcp_index`|Proprietary environmental justice score. See Justice40 section below.|Justice40||
||`n_distinct_qualifying_tracts`|Number of distinct tracts that meet Justice40's criterion for "disadvantaged" within this county|Justice40||
||`n_tracts_agriculture_loss_low_income_not_students`|Number of tracts with high predicted climate-driven agriculture loss and low income (excepting students)|Justice40||
||`n_tracts_asthma_low_income_not_students`|Number of tracts with high asthma rates and low income (excepting students)|Justice40||
||`n_tracts_below_poverty_and_low_high_school`|Number of tracts with high poverty rates and low high school graduation rates|Justice40||
||`n_tracts_below_poverty_line_less_than_high_school_islands`|Number of tracts with high poverty rates and low high school graduation rates (island territories only)|Justice40||
||`n_tracts_building_loss_low_income_not_students`|Number of tracts with high predicted climate-driven building loss and low income (excepting students)|Justice40||
||`n_tracts_diabetes_low_income_not_students`|Number of tracts with high diabetes rates and low income (excepting students)|Justice40||
||`n_tracts_diesel_particulates_low_income_not_students`|Number of tracts with high diesel emissions and low income (excepting students)|Justice40||
||`n_tracts_energy_burden_low_income_not_students`|Number of tracts with high energy burden and low income (excepting students)|Justice40||
||`n_tracts_hazardous_waste_proximity_low_income_not_students`|Number of tracts with close proximity to hazardous waste sites and low income (excepting students)|Justice40||
||`n_tracts_heart_disease_low_income_not_students`|Number of tracts with high heart disease rates and low income (excepting students)|Justice40||
||`n_tracts_housing_burden_low_income_not_students`|Number of tracts with high housing burden and low income (excepting students)|Justice40||
||`n_tracts_lead_paint_and_median_home_price_low_income_not_studen`|Number of tracts with high lead paint exposure, high home prices, and low income (excepting students)|Justice40||
||`n_tracts_life_expectancy_low_income_not_students`|Number of tracts with low life expectancy and low income (excepting students)|Justice40||
||`n_tracts_linguistic_isolation_and_low_high_school`|Number of tracts with high linguistic isolation and low high school graduation rates|Justice40||
||`n_tracts_local_to_area_income_ratio_and_low_high_school`|Number of tracts with low ratios of local to regional income and low high school graduation rates|Justice40||
||`n_tracts_local_to_area_income_ratio_less_than_high_school_islan`|Number of tracts with low ratios of local to regional income and low high school graduation rates (island territories only)|Justice40||
||`n_tracts_pm2_5_low_income_not_students`|Number of tracts with high particulate matter pollution and low income (excepting students)|Justice40||
||`n_tracts_population_loss_low_income_not_students`|Number of tracts with high predicted climate-driven population loss and low income (excepting students)|Justice40||
||`n_tracts_risk_management_plan_proximity_low_income_not_students`|Number of tracts with close proximity to RMP sites and low income (excepting students)|Justice40||
||`n_tracts_superfund_proximity_low_income_not_students`|Number of tracts with close proximity to superfund sites and low income (excepting students)|Justice40||
||`n_tracts_traffic_low_income_not_students`|Number of tracts with high traffic exposure and low income (excepting students)|Justice40||
||`n_tracts_unemployment_and_low_high_school`|Number of tracts with high unemployment and low high school graduation rates|Justice40||
||`n_tracts_unemployment_less_than_high_school_islands`|Number of tracts with high unemployment and low high school graduation rates (island territories only)|Justice40||
||`n_tracts_wastewater_low_income_not_students`|Number of tracts with high wastewater pollution and low income (excepting students)|Justice40||
|Elections|`next_election_date`|The date of closest upcoming election in the county.|Ballot Ready||
||`next_election_reference_year`|Refers to a base year that the election frequency can be calculated from, either into the future or the past|Ballot Ready|For example, a position with a reference_year of 2022 and frequency of 4 has scheduled elections in 2018, 2022, 2026, etc.|
||`next_election_frequency`|How often the position is regularly scheduled for election|Ballot Ready|Certain positions are scheduled for election on non-standard frequences, such as 4 years then 2 years then 4 years (4-2-4) to align with 10 year redistricting cycles. Thus the field is returned as an array of frequncies rather than a single integer.|
||`next_election_position_name`|The name of the position that encompasses both official ballot and BallotReady position naming conventions|Ballot Ready||
||`next_election_number_of_seats`|The maximum number of people who will be elected to that position during a given race.|Ballot Ready|Note that staggered term positions will have seats on a board split over multiple positions. For example, a 5 member board that elects 2 members in 2022 and 3 members in 2024 will have two separate position records, one with 2 seats and one with 3 seats.|

## Modeling Decisions

With the exception of the two columns mentioned above, this is a restructured version of counties_long_format. See the entry for that table for description of methodology:

{% content-ref url="counties_long_format.md" %}
[counties\_long\_format.md](counties\_long\_format.md)
{% endcontent-ref %}

The following are in addition to, not instead of, those modeling decisions.

### Definition of "Renewables" includes Battery Storage

The columns prefixed with `renewables_` contain aggregates of both generation and storage assets. The generation sources are solar photovoltaic, onshore wind, and offshore wind techonologies. The only included storage type is battery storage. Batteries are included here because

* batteries increase capacity factors of wind & solar plants
* batteries allow arbitrage against tariffs, enabling higher project values
* batteries are also additional local economic development (more tax base)<|MERGE_RESOLUTION|>--- conflicted
+++ resolved
@@ -67,7 +67,6 @@
 ||`offshore_wind_proposed_facility_count`|Number of proposed offshore wind power plants.|original work||
 ||`offshore_wind_proposed_avoided_co2e_tonnes_per_year`|Estimated avoided CO2 equivalent emissions of all proposed offshore wind projects, in metric tonnes per year.|EPA AVERT||
 ||`offshore_wind_capacity_mw_via_ports`|Total generation capacity, in megawatts, of propsed offshore wind power plants with an assembly/manufacturing port in this county. Capacity has NOT been split between multiple port locations, so the sum of this column is deliberately greater than total proposed offshore wind capacity.|original work||
-<<<<<<< HEAD
 ||`offshore_wind_interest_type`|Describes the relationship of this county to offshore wind. One of `Proposed lease area`, `Contracted project`,  `Lease area in proximity`, or NULL.|original work||
 ||`offshore_wind_proposed_capacity_mw_actionable`|Total capacity, in megawatts, of proposed offshore wind facilities in the actionable stage of development.|EPA AVERT||
 ||`offshore_wind_proposed_facility_count_actionable`|Number of proposed offshore wind projects in the actionable stage of development.|EPA AVERT||
@@ -75,9 +74,6 @@
 ||`offshore_wind_proposed_capacity_mw_nearly_certain`|Total capacity, in megawatts, of nearly completed offshore wind facilities.|EPA AVERT||
 ||`offshore_wind_proposed_facility_count_nearly_certain`|Number of nearly completed offshore wind facilities.|EPA AVERT||
 ||`offshore_wind_proposed_avoided_co2e_nearly_certain`|Estimated avoided CO2 equivalent emissions of nearly completed offshore wind projects, in metric tonnes per year.|EPA AVERT||
-=======
-||`offshore_wind_interest_type`|Describes the relationship of this county to offshore wind. One of `Proposed lease area`, `Contracted project`, `Lease area in proximity`, or NULL.|original work||
->>>>>>> 9c826167
 ||`oil_existing_capacity_mw`|Generation capacity, in megawatts, of existing oil and diesel power plants.|PUDL||
 ||`oil_existing_co2e_tonnes_per_year`|Annual CO2 equivalent emissions from existing oil power plants, in metric tonnes.|derived from PUDL||
 ||`oil_proposed_facility_count`|Number of proposed oil power plants.|LBNL||

catalystcoop.pudl>=0.5
psycopg2
pytest
tqdm
pandas-gbq
pandera
<<<<<<< HEAD
pandera[io]
=======
pandera[io]
jupyterlab
>>>>>>> 7b183401
<|MERGE_RESOLUTION|>--- conflicted
+++ resolved
@@ -4,9 +4,5 @@
 tqdm
 pandas-gbq
 pandera
-<<<<<<< HEAD
 pandera[io]
-=======
-pandera[io]
-jupyterlab
->>>>>>> 7b183401
+jupyterlab
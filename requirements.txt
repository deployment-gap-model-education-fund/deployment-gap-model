--- conflicted
+++ resolved
@@ -4,9 +4,5 @@
 tqdm
 pandas-gbq
 pandera
-<<<<<<< HEAD
 pandera[io]
-=======
-pandera[io]
-jupyterlab
->>>>>>> d3650e50
+jupyterlab
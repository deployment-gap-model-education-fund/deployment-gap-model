name: dbcp-dev
channels:
  - conda-forge
  - defaults
dependencies:
  - pip~=21.0
  - python~=3.9.0
  - pre-commit==2.17.0
  - black~=22.3.0
<<<<<<< HEAD
  - libpq~=14.2.0
  - bs4~=4.11
=======
  - libpq~=14.2.0
>>>>>>> 252f52ed
<|MERGE_RESOLUTION|>--- conflicted
+++ resolved
@@ -7,9 +7,4 @@
   - python~=3.9.0
   - pre-commit==2.17.0
   - black~=22.3.0
-<<<<<<< HEAD
-  - libpq~=14.2.0
-  - bs4~=4.11
-=======
-  - libpq~=14.2.0
->>>>>>> 252f52ed
+  - libpq~=14.2.0
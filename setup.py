<<<<<<< HEAD
=======
"""Setup script to make DBCP directly installable with pip."""
>>>>>>> 1ac3e1be
from setuptools import find_packages, setup

setup(
    name="dbcp",
    version="0.1.0",
    url="https://github.com/catalyst-cooperative/down_ballot_climate.git",
    author="Catalyst Cooperative",
    author_email="hello@catalyst.coop",
    description="Data engineering for the Down Ballot Climate Project (DBCP)",
    packages=find_packages("src"),
    package_dir={"": "src"},
    python_requires=">=3.9,<3.11",
    install_requires=[
        "catalystcoop.pudl>=0.5",
        "psycopg2",
        "tqdm",
        "python-docx",
        "googlemaps",
        "pandas-gbq",
        "pydata-google-auth",
        "pandera",
        "pandera[io]",
    ],
)<|MERGE_RESOLUTION|>--- conflicted
+++ resolved
@@ -1,7 +1,4 @@
-<<<<<<< HEAD
-=======
 """Setup script to make DBCP directly installable with pip."""
->>>>>>> 1ac3e1be
 from setuptools import find_packages, setup
 
 setup(

--- conflicted
+++ resolved
@@ -6,11 +6,6 @@
 
 from dbcp.extract.local_opposition import ColumbiaDocxParser
 
-<<<<<<< HEAD
-MockStyle = namedtuple('MockStyle', 'name')
-MockParagraph = namedtuple('MockParagraph', ['text', 'style', ])
-MockDocument = namedtuple('MockDocument', ['paragraphs'])
-=======
 MockStyle = namedtuple("MockStyle", "name")
 MockParagraph = namedtuple(
     "MockParagraph",
@@ -21,36 +16,15 @@
 )
 MockDocument = namedtuple("MockDocument", ["paragraphs"])
 
->>>>>>> 3ddc3f76
-
 
 def mock_parser_factory(mock_document: MockDocument):
-<<<<<<< HEAD
-=======
-    """Create a moc ColumbiaDocxParser for testing."""
->>>>>>> 3ddc3f76
+    """Create a mock ColumbiaDocxParser for testing."""
     output = ColumbiaDocxParser()
     output.doc = mock_document
     return output
 
 
 def test__remove_intro():
-<<<<<<< HEAD
-    input_list_of_paragraphs = [
-        MockParagraph(text='some title', style=MockStyle(name='Heading 1')),
-        MockParagraph(text='some table of contents', style=MockStyle(name='Heading 2')),
-        MockParagraph(text='some intro', style=MockStyle(name='Normal')),
-        MockParagraph(text=ColumbiaDocxParser.FIRST_STATE +
-                      ' extra', style=MockStyle(name='Heading 1')),
-        MockParagraph(text=ColumbiaDocxParser.FIRST_STATE,
-                      style=MockStyle(name='Heading 1')),
-        MockParagraph(text='line to keep', style=MockStyle(name='Heading 1')),
-    ]
-    expected = [  # the lines to keep
-        MockParagraph(text=ColumbiaDocxParser.FIRST_STATE,
-                      style=MockStyle(name='Heading 1')),
-        MockParagraph(text='line to keep', style=MockStyle(name='Heading 1')),
-=======
     """Test ColumbiaDocxParser ability to remove document intros."""
     input_list_of_paragraphs = [
         MockParagraph(text="some title", style=MockStyle(name="Heading 1")),
@@ -70,7 +44,6 @@
             text=ColumbiaDocxParser.FIRST_STATE, style=MockStyle(name="Heading 1")
         ),
         MockParagraph(text="line to keep", style=MockStyle(name="Heading 1")),
->>>>>>> 3ddc3f76
     ]
     parser = ColumbiaDocxParser()
     actual = parser._remove_intro(input_list_of_paragraphs)
@@ -81,20 +54,6 @@
 
 
 def test_extract():  # integration test
-<<<<<<< HEAD
-    data = MockDocument([
-        MockParagraph(text='some intro', style=MockStyle(name='Normal')),
-        MockParagraph(text='Alabama', style=MockStyle(name='Heading 1')),
-        MockParagraph(text='State Policy', style=MockStyle(name='Heading 2')),
-        MockParagraph(text='Very Important Policy', style=MockStyle(name='Normal')),
-        MockParagraph(text='Local Laws/Ordinances', style=MockStyle(name='Heading 2')),
-        MockParagraph(text='Lovely County: Important Ordinance',
-                      style=MockStyle(name='Normal')),
-        MockParagraph(text='Contested Projects', style=MockStyle(name='Heading 2')),
-        MockParagraph(text='Amazing Project: Sad Story',
-                      style=MockStyle(name='Normal')),
-    ])
-=======
     """Test docx extraction code."""
     data = MockDocument(
         [
@@ -115,7 +74,6 @@
             ),
         ]
     )
->>>>>>> 3ddc3f76
     parser = mock_parser_factory(data)
     expected = {
         "state_policy": pd.DataFrame(

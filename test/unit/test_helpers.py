--- conflicted
+++ resolved
@@ -38,11 +38,8 @@
             {"name": "water_area_km2", "mode": "REQUIRED", "type": "FLOAT"},
             {"name": "centroid_latitude", "mode": "REQUIRED", "type": "FLOAT"},
             {"name": "centroid_longitude", "mode": "REQUIRED", "type": "FLOAT"},
-<<<<<<< HEAD
-=======
             {"name": "raw_tribal_land_frac", "mode": "REQUIRED", "type": "FLOAT"},
             {"name": "tribal_land_frac", "mode": "REQUIRED", "type": "FLOAT"},
->>>>>>> 6e585154
         ]
 
         bq_schema = dbcp.helpers.get_bq_schema_from_metadata(
